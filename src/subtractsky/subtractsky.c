--- conflicted
+++ resolved
@@ -229,18 +229,11 @@
 
 
   /* Subtract the sky value */
-<<<<<<< HEAD
-  fmultipconst(sky, s0*s1, -1.0f);
-  skysubtracted=fsumarrays_return(mp->img, sky, s0*s1);
-  arraytofitsimg(p->cp.output ,"SkySubtracted", FLOAT_IMG, skysubtracted,
-                 s0, s1, p->anyblank, p->wcs, NULL, SPACK_STRING);
-=======
   gal_arraymanip_fmultip_const(sky, s0*s1, -1.0f);
   skysubtracted=gal_arraymanip_fsum_arrays(mp->img, sky, s0*s1);
   gal_fitsarray_array_to_fits_img(p->cp.output ,"SkySubtracted", FLOAT_IMG,
                                   skysubtracted, s0, s1, p->anyblank, p->wcs,
                                   NULL, SPACK_STRING);
->>>>>>> 4d75edad
 
 
   /* Clean up: */
