--- conflicted
+++ resolved
@@ -233,20 +233,9 @@
 static void
 ui_read_check_only_options(struct noisechiselparams *p)
 {
-<<<<<<< HEAD
   /* A general check on the neighbor connectivity values. */
   ui_ngb_check(p->erodengb,   "erodengb");
-  ui_ngb_check(p->dilatengb,  "dilatengb");
   ui_ngb_check(p->openingngb, "openingngb");
-=======
-  /* Make sure the connectivities have the correct values. */
-  if(p->erodengb!=4 && p->erodengb!=8)
-    error(EXIT_FAILURE, 0, "%zu not acceptable for `--erodengb'. It must "
-          "be 4 or 8 (specifying the type of connectivity)", p->erodengb);
-  if(p->openingngb!=4 && p->openingngb!=8)
-    error(EXIT_FAILURE, 0, "%zu not acceptable for `--openingngb'. It must "
-          "be 4 or 8 (specifying the type of connectivity)", p->openingngb);
->>>>>>> da0249ea
 
   /* Make sure that the no-erode-quantile is not smaller or equal to
      qthresh. */
@@ -838,18 +827,14 @@
                p->widekernelname ? "Sharp Kernel" : "Kernel",
                p->kernelname, p->khdu);
       else
-<<<<<<< HEAD
         printf(p->kernel->ndim==2
-               ? "  - Kernel: FWHM=2 pixel Gaussian.\n"
-               : "  - Kernel: FWHM=1.5 pixel Gaussian (half extent in "
-               "3rd dimension).\n");
-=======
-        printf("  - %s: FWHM=2 pixel Gaussian.\n",
+               ? "  - %s: FWHM=2 pixel Gaussian.\n"
+               : "  - %s: FWHM=1.5 pixel Gaussian (half extent in "
+               "3rd dimension).\n",
                p->widekernelname ? "Sharp Kernel" : "Kernel");
       if(p->widekernelname)
         printf("  - Wide Kernel: %s (hdu: %s)\n", p->widekernelname,
                p->wkhdu);
->>>>>>> da0249ea
     }
 }
 
