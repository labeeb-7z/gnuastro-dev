--- conflicted
+++ resolved
@@ -71,11 +71,7 @@
       if(p->widekernel)
         gal_timing_report(&t1, "Convolved with sharper kernel.", 1);
       else
-<<<<<<< HEAD
-        gal_timing_report(&t1, "Convolved with kernel.", 1);
-=======
         gal_timing_report(&t1, "Convolved with given kernel.", 1);
->>>>>>> 3479c92a
     }
   if(p->detectionname)
     {
