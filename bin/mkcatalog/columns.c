/*********************************************************************
MakeCatalog - Make a catalog from an input and labeled image.
MakeCatalog is part of GNU Astronomy Utilities (Gnuastro) package.

Original author:
     Mohammad Akhlaghi <mohammad@akhlaghi.org>
Contributing author(s):
Copyright (C) 2016-2018, Free Software Foundation, Inc.

Gnuastro is free software: you can redistribute it and/or modify it
under the terms of the GNU General Public License as published by the
Free Software Foundation, either version 3 of the License, or (at your
option) any later version.

Gnuastro is distributed in the hope that it will be useful, but
WITHOUT ANY WARRANTY; without even the implied warranty of
MERCHANTABILITY or FITNESS FOR A PARTICULAR PURPOSE.  See the GNU
General Public License for more details.

You should have received a copy of the GNU General Public License
along with Gnuastro. If not, see <http://www.gnu.org/licenses/>.
**********************************************************************/
#include <config.h>

#include <math.h>
#include <stdio.h>
#include <errno.h>
#include <error.h>
#include <stdlib.h>
#include <string.h>
#include <pthread.h>

#include <gnuastro/pointer.h>

#include <gnuastro-internal/checkset.h>

#include "main.h"
#include "mkcatalog.h"

#include "ui.h"
#include "columns.h"




/******************************************************************/
/*******************     Intermediate arrays     ******************/
/******************************************************************/
/* Allocate RA-DEC internal arrays. These arrays are defined to keep all
   the positions in one place and do the RA-DEC conversion once in the
   end. They are all allocated together, but we don't know if RA is
   requested first or Dec or if they are requested multiple times. So
   before the allocation, we'll check the first one.

   The space that is allocated in `columns_define_alloc' is for the final
   values that are written in the output file. */
static void
columns_alloc_radec(struct mkcatalogparams *p)
{
  size_t i;

  /* For objects. */
  if(p->wcs_vo==NULL)
    for(i=0;i<p->objects->ndim;++i)
      gal_list_data_add_alloc(&p->wcs_vo, NULL, GAL_TYPE_FLOAT64, 1,
                              &p->numobjects, NULL, 0, p->cp.minmapsize,
                              NULL, NULL, NULL);

  /* For clumps */
  if(p->clumps && p->wcs_vc==NULL)
    for(i=0;i<p->objects->ndim;++i)
      gal_list_data_add_alloc(&p->wcs_vc, NULL, GAL_TYPE_FLOAT64, 1,
                              &p->numclumps, NULL, 0, p->cp.minmapsize,
                              NULL, NULL, NULL);
}





/* Similar to `columns_alloc_radec'. */
static void
columns_alloc_georadec(struct mkcatalogparams *p)
{
  size_t i;

  /* For objects. */
  if(p->wcs_go==NULL)
    for(i=0;i<p->objects->ndim;++i)
      gal_list_data_add_alloc(&p->wcs_go, NULL, GAL_TYPE_FLOAT64, 1,
                              &p->numobjects, NULL, 0, p->cp.minmapsize,
                              NULL, NULL, NULL);

  /* For clumps */
  if(p->clumps && p->wcs_gc==NULL)
    for(i=0;i<p->objects->ndim;++i)
      gal_list_data_add_alloc(&p->wcs_gc, NULL, GAL_TYPE_FLOAT64, 1,
                              &p->numclumps, NULL, 0, p->cp.minmapsize,
                              NULL, NULL, NULL);
}





/* Similar to `columns_alloc_radec'. */
static void
columns_alloc_clumpsradec(struct mkcatalogparams *p)
{
  size_t i;

  if(p->wcs_vcc==NULL)
    for(i=0;i<p->objects->ndim;++i)
      gal_list_data_add_alloc(&p->wcs_vcc, NULL, GAL_TYPE_FLOAT64, 1,
                              &p->numobjects, NULL, 0, p->cp.minmapsize,
                              NULL, NULL, NULL);
}





/* Similar to `columns_alloc_radec'. */
static void
columns_alloc_clumpsgeoradec(struct mkcatalogparams *p)
{
  size_t i;

  if(p->wcs_gcc==NULL)
    for(i=0;i<p->objects->ndim;++i)
      gal_list_data_add_alloc(&p->wcs_gcc, NULL, GAL_TYPE_FLOAT64, 1,
                              &p->numobjects, NULL, 0, p->cp.minmapsize,
                              NULL, NULL, NULL);
}





/* Set pointers to fascilitate filling in the values. */
#define SET_WCS_PREPARE(ARR, LIST, ARRNAME) {                           \
    d=0;                                                                \
    errno=0;                                                            \
    (ARR)=malloc(p->objects->ndim * sizeof (ARR) );                     \
    if( (ARR)==NULL )                                                   \
      error(EXIT_FAILURE, 0, "%s: %zu bytes for %s", __func__,          \
            p->objects->ndim * sizeof (ARR), ARRNAME);                  \
    for(tmp=(LIST);tmp!=NULL;tmp=tmp->next) (ARR)[d++]=tmp->array;      \
  }

static void
columns_set_wcs_pointers(struct mkcatalogparams *p, double ***vo,
                         double ***vc, double ***go, double ***gc,
                         double ***vcc, double ***gcc)
{
  size_t d;
  gal_data_t *tmp;

  if(p->wcs_vo)  SET_WCS_PREPARE(*vo,  p->wcs_vo,  "vo" );
  if(p->wcs_vc)  SET_WCS_PREPARE(*vc,  p->wcs_vc,  "vc" );
  if(p->wcs_go)  SET_WCS_PREPARE(*go,  p->wcs_go,  "go" );
  if(p->wcs_gc)  SET_WCS_PREPARE(*gc,  p->wcs_gc,  "gc" );
  if(p->wcs_vcc) SET_WCS_PREPARE(*vcc, p->wcs_vcc, "vcc");
  if(p->wcs_gcc) SET_WCS_PREPARE(*gcc, p->wcs_gcc, "gcc");
}



















/******************************************************************/
/**********       Column definition/allocation      ***************/
/******************************************************************/
static void
columns_wcs_preparation(struct mkcatalogparams *p)
{
  size_t i;
  gal_list_i32_t *colcode;
  int continue_wcs_check=1;

  /* Make sure a WCS structure is present if we need it. */
  for(colcode=p->columnids; colcode!=NULL; colcode=colcode->next)
    {
      if(continue_wcs_check)
        {
          switch(colcode->v)
            {
            /* High-level. */
            case UI_KEY_RA:
            case UI_KEY_DEC:

            /* Low-level. */
            case UI_KEY_W1:
            case UI_KEY_W2:
            case UI_KEY_GEOW1:
            case UI_KEY_GEOW2:
            case UI_KEY_CLUMPSW1:
            case UI_KEY_CLUMPSW2:
            case UI_KEY_CLUMPSGEOW1:
            case UI_KEY_CLUMPSGEOW2:
              if(p->objects->wcs)
                continue_wcs_check=0;
              else
                error(EXIT_FAILURE, 0, "%s (hdu: %s): no WCS meta-data "
                      "found by WCSLIB. Atleast one of the requested columns "
                      "requires world coordinate system meta-data",
                      p->objectsfile, p->cp.hdu);
              break;
            }
        }
      else
        break;
    }

  /* Convert the high-level WCS columns to low-level ones. */
  for(colcode=p->columnids; colcode!=NULL; colcode=colcode->next)
    switch(colcode->v)
      {
      case UI_KEY_RA:
      case UI_KEY_DEC:
        /* Check all the CTYPES. */
        for(i=0;i<p->objects->ndim;++i)
          if( !strcmp(p->ctype[i], colcode->v==UI_KEY_RA ? "RA" : "DEC") )
            {
              colcode->v = i==0 ? UI_KEY_W1 : UI_KEY_W2;
              break;
            }

        /* Make sure it actually existed. */
        if(i==p->objects->ndim)
          error(EXIT_FAILURE, 0, "%s (hdu: %s): %s not present in any of "
                "the WCS axis types (CTYPE)", p->objectsfile, p->cp.hdu,
                colcode->v==UI_KEY_RA ? "RA" : "DEC");
        break;
      }
}





static void
columns_sanity_check(struct mkcatalogparams *p)
{
  gal_list_i32_t *colcode;

  /* If there is any columns that need WCS, the input image needs to have a
     WCS in its headers. So before anything, we need to check if a WCS is
     present or not. This can't be done after the initial setting of column
     properties because the WCS-related columns use information that is
     based on it (for units and names). */
  columns_wcs_preparation(p);

  /* Check for dimension-specific columns. */
  switch(p->objects->ndim)
    {
    case 2:
      for(colcode=p->columnids; colcode!=NULL; colcode=colcode->next)
        switch(colcode->v)
          {
          case UI_KEY_AREAXY:
          case UI_KEY_GEOAREAXY:
          case UI_KEY_Z:
          case UI_KEY_MINZ:
          case UI_KEY_MAXZ:
          case UI_KEY_GEOZ:
          case UI_KEY_CLUMPSZ:
          case UI_KEY_CLUMPSGEOZ:
          case UI_KEY_W3:
          case UI_KEY_GEOW3:
          case UI_KEY_CLUMPSW3:
          case UI_KEY_CLUMPSGEOW3:
            error(EXIT_FAILURE, 0, "%s (hdu %s) is a 2D dataset, so columns "
                  "relating to a third dimension cannot be requested",
                  p->objectsfile, p->cp.hdu);
          }
      break;

    case 3:
      for(colcode=p->columnids; colcode!=NULL; colcode=colcode->next)
        switch(colcode->v)
          {
          case UI_KEY_SEMIMAJOR:
          case UI_KEY_SEMIMINOR:
          case UI_KEY_AXISRATIO:
          case UI_KEY_POSITIONANGLE:
          case UI_KEY_GEOSEMIMAJOR:
          case UI_KEY_GEOSEMIMINOR:
          case UI_KEY_GEOAXISRATIO:
          case UI_KEY_GEOPOSITIONANGLE:
            error(EXIT_FAILURE, 0, "columns requiring second moment "
                  "calculations (like semi-major, semi-minor, axis ratio "
                  "and position angle) are not yet supported for 3D "
                  "inputs");
          }
      break;

    default:
      error(EXIT_FAILURE, 0, "%s: a bug! Please contact us at %s to "
            "fix the problem. MakeCatalog should not reach this point "
            "when the input has %zu dimensions", __func__,
            PACKAGE_BUGREPORT, p->objects->ndim);
    }
}





/* Set the necessary parameters for each output column and allocate the
   space necessary to keep the values. */
void
columns_define_alloc(struct mkcatalogparams *p)
{
  gal_list_i32_t *colcode;
  size_t ndim=p->objects->ndim;
  gal_list_str_t *strtmp, *noclumpimg=NULL;
  int disp_fmt=0, disp_width=0, disp_precision=0;
  char *name=NULL, *unit=NULL, *ocomment=NULL, *ccomment=NULL;
  uint8_t otype=GAL_TYPE_INVALID, ctype=GAL_TYPE_INVALID, *oiflag, *ciflag;

  /* Do a sanity check on the columns given the input dataset. */
  columns_sanity_check(p);

  /* Allocate the array for which intermediate parameters are
     necessary. The basic issue is that higher-level calculations require a
     smaller domain of raw measurements. So to avoid having to calculate
     something multiple times, each parameter will flag the intermediate
     parameters it requires in these arrays. */
  oiflag = p->oiflag = gal_pointer_allocate(GAL_TYPE_UINT8, OCOL_NUMCOLS, 1,
                                            __func__, "oiflag");
  ciflag = p->ciflag = gal_pointer_allocate(GAL_TYPE_UINT8, CCOL_NUMCOLS, 1,
                                            __func__, "ciflag");

  /* Allocate the columns. */
  for(colcode=p->columnids; colcode!=NULL; colcode=colcode->next)
    {
      /* Set the column-specific parameters, please follow the same order
         as `args.h'. IMPORTANT: we want the names to be the same as the
         option names. Note that zero `disp_' variables will be
         automatically determined.*/
      switch(colcode->v)
        {
        case UI_KEY_OBJID:
          name           = "OBJ_ID";
          unit           = "counter";
          ocomment       = "Object identifier.";
          ccomment       = NULL;
          otype          = GAL_TYPE_INT32;
          ctype          = GAL_TYPE_INVALID;
          disp_fmt       = 0;
          disp_width     = 6;
          disp_precision = 0;
          /* Is an internal parameter. */
          break;

        case UI_KEY_HOSTOBJID:
          name           = "HOST_OBJ_ID";
          unit           = "counter";
          ocomment       = NULL;
          ccomment       = "Object identifier hosting this clump.";
          otype          = GAL_TYPE_INVALID;
          ctype          = GAL_TYPE_INT32;
          disp_fmt       = 0;
          disp_width     = 6;
          disp_precision = 0;
          /* Is an internal parameter. */
          break;

        case UI_KEY_IDINHOSTOBJ:
          name           = "ID_IN_HOST_OBJ";
          unit           = "counter";
          ocomment       = NULL;
          ccomment       = "ID of clump in its host object.";
          otype          = GAL_TYPE_INVALID;
          ctype          = GAL_TYPE_INT32;
          disp_fmt       = 0;
          disp_width     = 6;
          disp_precision = 0;
          /* Is an internal parameter. */
          break;

        case UI_KEY_NUMCLUMPS:
          name           = "NUM_CLUMPS";
          unit           = "counter";
          ocomment       = "Number of clumps in this object.";
          ccomment       = NULL;
          otype          = GAL_TYPE_INT32;
          ctype          = GAL_TYPE_INVALID;
          disp_fmt       = 0;
          disp_width     = 5;
          disp_precision = 0;
          /* Is an internal parameter. */
          break;

        case UI_KEY_AREA:
          name           = "AREA";
          unit           = "counter";
          ocomment       = "Number of non-blank pixels.";
          ccomment       = ocomment;
          otype          = GAL_TYPE_INT32;
          ctype          = GAL_TYPE_INT32;
          disp_fmt       = 0;
          disp_width     = 6;
          disp_precision = 0;
          oiflag[ OCOL_NUM ] = ciflag[ CCOL_NUM ] = 1;
          break;

        case UI_KEY_AREAXY:
          name           = "AREAXY";
          unit           = "counter";
          ocomment       = "Projected valued pixels in first two dimensions.";
          ccomment       = ocomment;
          otype          = GAL_TYPE_INT32;
          ctype          = GAL_TYPE_INT32;
          disp_fmt       = 0;
          disp_width     = 6;
          disp_precision = 0;
          oiflag[ OCOL_NUMXY ] = ciflag[ CCOL_NUMXY ] = 1;
          break;

        case UI_KEY_CLUMPSAREA:
          name           = "AREA_CLUMPS";
          unit           = "counter";
          ocomment       = "Total number of clump pixels in object.";
          ccomment       = NULL;
          otype          = GAL_TYPE_INT32;
          ctype          = GAL_TYPE_INVALID;
          disp_fmt       = 0;
          disp_width     = 6;
          disp_precision = 0;
          oiflag[ OCOL_C_NUM ] = 1;
          break;

        case UI_KEY_WEIGHTAREA:
          name           = "AREA_WEIGHT";
          unit           = "counter";
          ocomment       = "Area used for flux-weighted positions.";
          ccomment       = ocomment;
          otype          = GAL_TYPE_INT32;
          ctype          = GAL_TYPE_INT32;
          disp_fmt       = 0;
          disp_width     = 6;
          disp_precision = 0;
          oiflag[ OCOL_NUMWHT ] = ciflag[ CCOL_NUMWHT ] = 1;
          break;

        case UI_KEY_GEOAREA:
          name           = "AREA_FULL";
          unit           = "counter";
          ocomment       = "Full area of label (irrespective of values).";
          ccomment       = ocomment;
          otype          = GAL_TYPE_INT32;
          ctype          = GAL_TYPE_INT32;
          disp_fmt       = 0;
          disp_width     = 6;
          disp_precision = 0;
          oiflag[ OCOL_NUMALL ] = ciflag[ CCOL_NUMALL ] = 1;
          break;

        case UI_KEY_GEOAREAXY:
          name           = "AREA_FULL_XY";
          unit           = "counter";
          ocomment       = "Project number in first two dimensions.";
          ccomment       = ocomment;
          otype          = GAL_TYPE_INT32;
          ctype          = GAL_TYPE_INT32;
          disp_fmt       = 0;
          disp_width     = 6;
          disp_precision = 0;
          oiflag[ OCOL_NUMALLXY ] = ciflag[ CCOL_NUMALLXY ] = 1;
          break;

        case UI_KEY_X:
          name           = "X";
          unit           = "pixel";
          ocomment       = "Flux weighted center (FITS axis 1).";
          ccomment       = ocomment;
          otype          = GAL_TYPE_FLOAT32;
          ctype          = GAL_TYPE_FLOAT32;
          disp_fmt       = GAL_TABLE_DISPLAY_FMT_FLOAT;
          disp_width     = 10;
          disp_precision = 3;
          oiflag[ OCOL_VX     ] = ciflag[ CCOL_VX     ] = 1;
          oiflag[ OCOL_GX     ] = ciflag[ CCOL_GX     ] = 1;
          oiflag[ OCOL_SUMWHT ] = ciflag[ CCOL_SUMWHT ] = 1;
          oiflag[ OCOL_NUMWHT ] = ciflag[ CCOL_NUMWHT ] = 1;
          break;

        case UI_KEY_Y:
          name           = "Y";
          unit           = "pixel";
          ocomment       = "Flux weighted center (FITS axis 2).";
          ccomment       = ocomment;
          otype          = GAL_TYPE_FLOAT32;
          ctype          = GAL_TYPE_FLOAT32;
          disp_fmt       = GAL_TABLE_DISPLAY_FMT_FLOAT;
          disp_width     = 10;
          disp_precision = 3;
          oiflag[ OCOL_VY     ] = ciflag[ CCOL_VY     ] = 1;
          oiflag[ OCOL_GY     ] = ciflag[ CCOL_GY     ] = 1;
          oiflag[ OCOL_SUMWHT ] = ciflag[ CCOL_SUMWHT ] = 1;
          oiflag[ OCOL_NUMWHT ] = ciflag[ CCOL_NUMWHT ] = 1;
          break;

        case UI_KEY_Z:
          name           = "Z";
          unit           = "pixel";
          ocomment       = "Flux weighted center (FITS axis 3).";
          ccomment       = ocomment;
          otype          = GAL_TYPE_FLOAT32;
          ctype          = GAL_TYPE_FLOAT32;
          disp_fmt       = GAL_TABLE_DISPLAY_FMT_FLOAT;
          disp_width     = 10;
          disp_precision = 3;
          oiflag[ OCOL_VZ ] = 1;
          ciflag[ CCOL_VZ ] = 1;
          break;

        case UI_KEY_GEOX:
          name           = "GEO_X";
          unit           = "pixel";
          ocomment       = "Geometric center (FITS axis 1).";
          ccomment       = ocomment;
          otype          = GAL_TYPE_FLOAT32;
          ctype          = GAL_TYPE_FLOAT32;
          disp_fmt       = GAL_TABLE_DISPLAY_FMT_FLOAT;
          disp_width     = 10;
          disp_precision = 3;
          oiflag[ OCOL_GX     ] = ciflag[ CCOL_GX     ] = 1;
          oiflag[ OCOL_NUMALL ] = ciflag[ CCOL_NUMALL ] = 1;
          break;

        case UI_KEY_GEOY:
          name           = "GEO_Y";
          unit           = "pixel";
          ocomment       = "Geometric center (FITS axis 2).";
          ccomment       = ocomment;
          otype          = GAL_TYPE_FLOAT32;
          ctype          = GAL_TYPE_FLOAT32;
          disp_fmt       = GAL_TABLE_DISPLAY_FMT_FLOAT;
          disp_width     = 10;
          disp_precision = 3;
          oiflag[ OCOL_GY     ] = ciflag[ CCOL_GY     ] = 1;
          oiflag[ OCOL_NUMALL ] = ciflag[ CCOL_NUMALL ] = 1;
          break;

        case UI_KEY_GEOZ:
          name           = "GEO_Z";
          unit           = "pixel";
          ocomment       = "Geometric center (FITS axis 3).";
          ccomment       = ocomment;
          otype          = GAL_TYPE_FLOAT32;
          ctype          = GAL_TYPE_FLOAT32;
          disp_fmt       = GAL_TABLE_DISPLAY_FMT_FLOAT;
          disp_width     = 10;
          disp_precision = 3;
          oiflag[ OCOL_GZ ] = 1;
          ciflag[ CCOL_GZ ] = 1;
          break;

        case UI_KEY_CLUMPSX:
          name           = "CLUMPS_X";
          unit           = "pixel";
          ocomment       = "Flux weighted center of clumps (FITS axis 1).";
          ccomment       = NULL;
          otype          = GAL_TYPE_FLOAT32;
          ctype          = GAL_TYPE_INVALID;
          disp_fmt       = GAL_TABLE_DISPLAY_FMT_FLOAT;
          disp_width     = 10;
          disp_precision = 3;
          oiflag[ OCOL_C_VX     ] = 1;
          oiflag[ OCOL_C_GX     ] = 1;
          oiflag[ OCOL_C_SUMWHT ] = 1;
          oiflag[ OCOL_C_NUMWHT ] = 1;
          break;

        case UI_KEY_CLUMPSY:
          name           = "CLUMPS_Y";
          unit           = "pixel";
          ocomment       = "Flux weighted center of clumps (FITS axis 2).";
          ccomment       = NULL;
          otype          = GAL_TYPE_FLOAT32;
          ctype          = GAL_TYPE_INVALID;
          disp_fmt       = GAL_TABLE_DISPLAY_FMT_FLOAT;
          disp_width     = 10;
          disp_precision = 3;
          oiflag[ OCOL_C_VY     ] = 1;
          oiflag[ OCOL_C_GY     ] = 1;
          oiflag[ OCOL_C_SUMWHT ] = 1;
          oiflag[ OCOL_C_NUMWHT ] = 1;
          break;

        case UI_KEY_CLUMPSZ:
          name           = "CLUMPS_Z";
          unit           = "pixel";
          ocomment       = "Flux weighted center of clumps (FITS axis 3).";
          ccomment       = NULL;
          otype          = GAL_TYPE_FLOAT32;
          ctype          = GAL_TYPE_INVALID;
          disp_fmt       = GAL_TABLE_DISPLAY_FMT_FLOAT;
          disp_width     = 10;
          disp_precision = 3;
          oiflag[ OCOL_C_VZ ] = 1;
          break;

        case UI_KEY_CLUMPSGEOX:
          name           = "CLUMPS_GEO_X";
          unit           = "pixel";
          ocomment       = "Geometric center of clumps (FITS axis 1).";
          ccomment       = NULL;
          otype          = GAL_TYPE_FLOAT32;
          ctype          = GAL_TYPE_INVALID;
          disp_fmt       = GAL_TABLE_DISPLAY_FMT_FLOAT;
          disp_width     = 10;
          disp_precision = 3;
          oiflag[ OCOL_C_GX     ] = 1;
          oiflag[ OCOL_C_NUMALL ] = 1;
          break;

        case UI_KEY_CLUMPSGEOY:
          name           = "CLUMPS_GEO_Y";
          unit           = "pixel";
          ocomment       = "Geometric center of clumps (FITS axis 2).";
          ccomment       = NULL;
          otype          = GAL_TYPE_FLOAT32;
          ctype          = GAL_TYPE_INVALID;
          disp_fmt       = GAL_TABLE_DISPLAY_FMT_FLOAT;
          disp_width     = 10;
          disp_precision = 3;
          oiflag[ OCOL_C_GY     ] = 1;
          oiflag[ OCOL_C_NUMALL ] = 1;
          break;

        case UI_KEY_CLUMPSGEOZ:
          name           = "CLUMPS_GEO_Z";
          unit           = "pixel";
          ocomment       = "Geometric center of clumps (FITS axis 3).";
          ccomment       = NULL;
          otype          = GAL_TYPE_FLOAT32;
          ctype          = GAL_TYPE_INVALID;
          disp_fmt       = GAL_TABLE_DISPLAY_FMT_FLOAT;
          disp_width     = 10;
          disp_precision = 3;
          oiflag[ OCOL_C_GZ ] = 1;

        case UI_KEY_MINX:
          name           = "MIN_X";
          unit           = "pixel";
          ocomment       = "Minimum X axis pixel position.";
          ccomment       = ocomment;
          otype          = GAL_TYPE_UINT32;
          ctype          = GAL_TYPE_UINT32;
          disp_fmt       = 0;
          disp_width     = 10;
          disp_precision = 0;
          ciflag[ CCOL_MINX ] = 1;
          break;

        case UI_KEY_MAXX:
          name           = "MAX_X";
          unit           = "pixel";
          ocomment       = "Maximum X axis pixel position.";
          ccomment       = ocomment;
          otype          = GAL_TYPE_UINT32;
          ctype          = GAL_TYPE_UINT32;
          disp_fmt       = 0;
          disp_width     = 10;
          disp_precision = 0;
          ciflag[ CCOL_MAXX ] = 1;
          break;

        case UI_KEY_MINY:
          name           = "MIN_Y";
          unit           = "pixel";
          ocomment       = "Minimum Y axis pixel position.";
          ccomment       = ocomment;
          otype          = GAL_TYPE_UINT32;
          ctype          = GAL_TYPE_UINT32;
          disp_fmt       = 0;
          disp_width     = 10;
          disp_precision = 0;
          ciflag[ CCOL_MINY ] = 1;
          break;

        case UI_KEY_MAXY:
          name           = "MAX_Y";
          unit           = "pixel";
          ocomment       = "Maximum Y axis pixel position.";
          ccomment       = ocomment;
          otype          = GAL_TYPE_UINT32;
          ctype          = GAL_TYPE_UINT32;
          disp_fmt       = 0;
          disp_width     = 10;
          disp_precision = 0;
          ciflag[ CCOL_MAXY ] = 1;
          break;

        case UI_KEY_MINZ:
          name           = "MIN_Z";
          unit           = "pixel";
          ocomment       = "Minimum Z axis pixel position.";
          ccomment       = ocomment;
          otype          = GAL_TYPE_UINT32;
          ctype          = GAL_TYPE_UINT32;
          disp_fmt       = 0;
          disp_width     = 10;
          disp_precision = 0;
          ciflag[ CCOL_MINZ ] = 1;
          break;

        case UI_KEY_MAXZ:
          name           = "MAX_Z";
          unit           = "pixel";
          ocomment       = "Maximum Z axis pixel position.";
          ccomment       = ocomment;
          otype          = GAL_TYPE_UINT32;
          ctype          = GAL_TYPE_UINT32;
          disp_fmt       = 0;
          disp_width     = 10;
          disp_precision = 0;
          ciflag[ CCOL_MAXZ ] = 1;
          break;

        case UI_KEY_W1:
          name           = p->ctype[0];
          unit           = p->objects->wcs->cunit[0];
          ocomment       = "Flux weighted center (WCS axis 1).";
          ccomment       = ocomment;
          otype          = GAL_TYPE_FLOAT64;
          ctype          = GAL_TYPE_FLOAT64;
          disp_fmt       = GAL_TABLE_DISPLAY_FMT_FLOAT;
          disp_width     = 13;
          disp_precision = 7;
          columns_alloc_radec(p);
          oiflag[     OCOL_VX     ] = ciflag[ CCOL_VX     ] = 1;
          oiflag[     OCOL_VY     ] = ciflag[ CCOL_VY     ] = 1;
          oiflag[     OCOL_GX     ] = ciflag[ CCOL_GX     ] = 1;
          oiflag[     OCOL_GY     ] = ciflag[ CCOL_GY     ] = 1;
          oiflag[     OCOL_SUMWHT ] = ciflag[ CCOL_SUMWHT ] = 1;
          oiflag[     OCOL_NUMALL ] = ciflag[ CCOL_NUMALL ] = 1;
          if(ndim==3)
            {
              oiflag[ OCOL_VZ ] = ciflag[ CCOL_VZ ] = 1;
              oiflag[ OCOL_GZ ] = ciflag[ CCOL_GZ ] = 1;
            }
          break;

        case UI_KEY_W2:
          name           = p->ctype[1];
          unit           = p->objects->wcs->cunit[1];
          ocomment       = "Flux weighted center (WCS axis 2).";
          ccomment       = ocomment;
          otype          = GAL_TYPE_FLOAT64;
          ctype          = GAL_TYPE_FLOAT64;
          disp_fmt       = GAL_TABLE_DISPLAY_FMT_FLOAT;
          disp_width     = 13;
          disp_precision = 7;
          columns_alloc_radec(p);
          oiflag[     OCOL_VX     ] = ciflag[ CCOL_VX     ] = 1;
          oiflag[     OCOL_VY     ] = ciflag[ CCOL_VY     ] = 1;
          oiflag[     OCOL_GX     ] = ciflag[ CCOL_GX     ] = 1;
          oiflag[     OCOL_GY     ] = ciflag[ CCOL_GY     ] = 1;
          oiflag[     OCOL_SUMWHT ] = ciflag[ CCOL_SUMWHT ] = 1;
          oiflag[     OCOL_NUMALL ] = ciflag[ CCOL_NUMALL ] = 1;
          if(ndim==3)
            {
              oiflag[ OCOL_VZ     ] = ciflag[ CCOL_VZ     ] = 1;
              oiflag[ OCOL_GZ     ] = ciflag[ CCOL_GZ     ] = 1;
            }
          break;

        case UI_KEY_W3:
          name           = p->ctype[2];
          unit           = p->objects->wcs->cunit[2];
          ocomment       = "Flux weighted center (WCS axis 3).";
          ccomment       = ocomment;
          otype          = GAL_TYPE_FLOAT64;
          ctype          = GAL_TYPE_FLOAT64;
          disp_fmt       = GAL_TABLE_DISPLAY_FMT_FLOAT;
          disp_width     = 13;
          disp_precision = 7;
          columns_alloc_radec(p);
          oiflag[ OCOL_VX     ] = ciflag[ CCOL_VX     ] = 1;
          oiflag[ OCOL_VY     ] = ciflag[ CCOL_VY     ] = 1;
          oiflag[ OCOL_VZ     ] = ciflag[ CCOL_VZ     ] = 1;
          oiflag[ OCOL_GX     ] = ciflag[ CCOL_GX     ] = 1;
          oiflag[ OCOL_GY     ] = ciflag[ CCOL_GY     ] = 1;
          oiflag[ OCOL_GZ     ] = ciflag[ CCOL_GZ     ] = 1;
          oiflag[ OCOL_SUMWHT ] = ciflag[ CCOL_SUMWHT ] = 1;
          oiflag[ OCOL_NUMALL ] = ciflag[ CCOL_NUMALL ] = 1;
          break;

        case UI_KEY_GEOW1:
          name           = gal_checkset_malloc_cat("GEO_", p->ctype[0]);
          unit           = p->objects->wcs->cunit[0];
          ocomment       = "Geometric center (WCS axis 1).";
          ccomment       = ocomment;
          otype          = GAL_TYPE_FLOAT64;
          ctype          = GAL_TYPE_FLOAT64;
          disp_fmt       = GAL_TABLE_DISPLAY_FMT_FLOAT;
          disp_width     = 13;
          disp_precision = 7;
          columns_alloc_georadec(p);
          oiflag[   OCOL_GX     ] = ciflag[ CCOL_GX     ] = 1;
          oiflag[   OCOL_GY     ] = ciflag[ CCOL_GY     ] = 1;
          oiflag[   OCOL_NUMALL ] = ciflag[ CCOL_NUMALL ] = 1;
          if(ndim==3)
            oiflag[ OCOL_GZ     ] = ciflag[ CCOL_GZ     ] = 1;
          break;

        case UI_KEY_GEOW2:
          name           = gal_checkset_malloc_cat("GEO_", p->ctype[1]);
          unit           = p->objects->wcs->cunit[1];
          ocomment       = "Geometric center (WCS axis 2).";
          ccomment       = ocomment;
          otype          = GAL_TYPE_FLOAT64;
          ctype          = GAL_TYPE_FLOAT64;
          disp_fmt       = GAL_TABLE_DISPLAY_FMT_FLOAT;
          disp_width     = 13;
          disp_precision = 7;
          columns_alloc_georadec(p);
          oiflag[   OCOL_GX     ] = ciflag[ CCOL_GX     ] = 1;
          oiflag[   OCOL_GY     ] = ciflag[ CCOL_GY     ] = 1;
          oiflag[   OCOL_NUMALL ] = ciflag[ CCOL_NUMALL ] = 1;
          if(ndim==3)
            oiflag[ OCOL_GZ     ] = ciflag[ CCOL_GZ     ] = 1;
          break;

        case UI_KEY_GEOW3:
          name           = gal_checkset_malloc_cat("GEO_", p->ctype[2]);
          unit           = p->objects->wcs->cunit[2];
          ocomment       = "Geometric center (WCS axis 3).";
          ccomment       = ocomment;
          otype          = GAL_TYPE_FLOAT64;
          ctype          = GAL_TYPE_FLOAT64;
          disp_fmt       = GAL_TABLE_DISPLAY_FMT_FLOAT;
          disp_width     = 13;
          disp_precision = 7;
          columns_alloc_georadec(p);
          oiflag[ OCOL_GX     ] = ciflag[ CCOL_GX     ] = 1;
          oiflag[ OCOL_GY     ] = ciflag[ CCOL_GY     ] = 1;
          oiflag[ OCOL_GZ     ] = ciflag[ CCOL_GZ     ] = 1;
          oiflag[ OCOL_NUMALL ] = ciflag[ CCOL_NUMALL ] = 1;
          break;

        case UI_KEY_CLUMPSW1:
          name           = gal_checkset_malloc_cat("CLUMPS_", p->ctype[0]);
          unit           = p->objects->wcs->cunit[0];
          ocomment       = "Flux.wht center of all clumps (WCS axis 1).";
          ccomment       = NULL;
          otype          = GAL_TYPE_FLOAT64;
          ctype          = GAL_TYPE_INVALID;
          disp_fmt       = GAL_TABLE_DISPLAY_FMT_FLOAT;
          disp_width     = 13;
          disp_precision = 7;
          columns_alloc_clumpsradec(p);
          oiflag[     OCOL_C_VX     ] = 1;
          oiflag[     OCOL_C_VY     ] = 1;
          oiflag[     OCOL_C_GX     ] = 1;
          oiflag[     OCOL_C_GY     ] = 1;
          oiflag[     OCOL_C_SUMWHT ] = 1;
          oiflag[     OCOL_C_NUMALL ] = 1;
          if(ndim==3)
            {
              oiflag[ OCOL_C_VZ     ] = 1;
              oiflag[ OCOL_C_GZ     ] = 1;
            }
          break;

        case UI_KEY_CLUMPSW2:
          name           = gal_checkset_malloc_cat("CLUMPS_", p->ctype[1]);
          unit           = p->objects->wcs->cunit[1];
          ocomment       = "Flux.wht center of all clumps (WCS axis 2).";
          ccomment       = NULL;
          otype          = GAL_TYPE_FLOAT64;
          ctype          = GAL_TYPE_INVALID;
          disp_fmt       = GAL_TABLE_DISPLAY_FMT_FLOAT;
          disp_width     = 15;
          disp_precision = 7;
          columns_alloc_clumpsradec(p);
          oiflag[     OCOL_C_VX     ] = 1;
          oiflag[     OCOL_C_VY     ] = 1;
          oiflag[     OCOL_C_GX     ] = 1;
          oiflag[     OCOL_C_GY     ] = 1;
          oiflag[     OCOL_C_SUMWHT ] = 1;
          oiflag[     OCOL_C_NUMALL ] = 1;
          if(ndim==3)
            {
              oiflag[ OCOL_C_VZ     ] = 1;
              oiflag[ OCOL_C_GZ     ] = 1;
            }
          break;

        case UI_KEY_CLUMPSW3:
          name           = gal_checkset_malloc_cat("CLUMPS_", p->ctype[2]);
          unit           = p->objects->wcs->cunit[2];
          ocomment       = "Flux.wht center of all clumps (WCS axis 3).";
          ccomment       = NULL;
          otype          = GAL_TYPE_FLOAT64;
          ctype          = GAL_TYPE_INVALID;
          disp_fmt       = GAL_TABLE_DISPLAY_FMT_FLOAT;
          disp_width     = 15;
          disp_precision = 7;
          columns_alloc_clumpsradec(p);
          oiflag[ OCOL_C_VX     ] = 1;
          oiflag[ OCOL_C_VY     ] = 1;
          oiflag[ OCOL_C_VZ     ] = 1;
          oiflag[ OCOL_C_GX     ] = 1;
          oiflag[ OCOL_C_GY     ] = 1;
          oiflag[ OCOL_C_GZ     ] = 1;
          oiflag[ OCOL_C_SUMWHT ] = 1;
          oiflag[ OCOL_C_NUMALL ] = 1;
          if(ndim==3)
            {
            }
          break;

        case UI_KEY_CLUMPSGEOW1:
          name           = gal_checkset_malloc_cat("CLUMPS_GEO", p->ctype[0]);
          unit           = p->objects->wcs->cunit[0];
          ocomment       = "Geometric center of all clumps (WCS axis 1).";
          ccomment       = NULL;
          otype          = GAL_TYPE_FLOAT64;
          ctype          = GAL_TYPE_INVALID;
          disp_fmt       = GAL_TABLE_DISPLAY_FMT_FLOAT;
          disp_width     = 13;
          disp_precision = 7;
          columns_alloc_clumpsgeoradec(p);
          oiflag[   OCOL_C_GX     ] = 1;
          oiflag[   OCOL_C_GY     ] = 1;
          oiflag[   OCOL_C_NUMALL ] = 1;
          if(ndim==3)
            oiflag[ OCOL_C_GZ     ] = 1;
          break;

        case UI_KEY_CLUMPSGEOW2:
          name           = gal_checkset_malloc_cat("CLUMPS_GEO", p->ctype[1]);
          unit           = p->objects->wcs->cunit[1];
          ocomment       = "Geometric center of all clumps (WCS axis 2).";
          ccomment       = NULL;
          otype          = GAL_TYPE_FLOAT64;
          ctype          = GAL_TYPE_INVALID;
          disp_fmt       = GAL_TABLE_DISPLAY_FMT_FLOAT;
          disp_width     = 13;
          disp_precision = 7;
          columns_alloc_clumpsgeoradec(p);
          oiflag[   OCOL_C_GX     ] = 1;
          oiflag[   OCOL_C_GY     ] = 1;
          oiflag[   OCOL_C_NUMALL ] = 1;
          if(ndim==3)
            oiflag[ OCOL_C_GZ     ] = 1;
          break;

        case UI_KEY_CLUMPSGEOW3:
          name           = gal_checkset_malloc_cat("CLUMPS_GEO", p->ctype[2]);
          unit           = p->objects->wcs->cunit[2];
          ocomment       = "Geometric center of all clumps (WCS axis 3).";
          ccomment       = NULL;
          otype          = GAL_TYPE_FLOAT64;
          ctype          = GAL_TYPE_INVALID;
          disp_fmt       = GAL_TABLE_DISPLAY_FMT_FLOAT;
          disp_width     = 13;
          disp_precision = 7;
          columns_alloc_clumpsgeoradec(p);
          oiflag[ OCOL_C_GX     ] = 1;
          oiflag[ OCOL_C_GY     ] = 1;
          oiflag[ OCOL_C_GZ     ] = 1;
          oiflag[ OCOL_C_NUMALL ] = 1;
          break;

        case UI_KEY_BRIGHTNESS:
          name           = "BRIGHTNESS";
          unit           = MKCATALOG_NO_UNIT;
          ocomment       = "Brightness (sum of sky subtracted values).";
          ccomment       = "Brightness (sum of pixels subtracted by rivers).";
          otype          = GAL_TYPE_FLOAT32;
          ctype          = GAL_TYPE_FLOAT32;
          disp_fmt       = GAL_TABLE_DISPLAY_FMT_GENERAL;
          disp_width     = 10;
          disp_precision = 5;
          oiflag[ OCOL_NUM     ] = ciflag[ CCOL_NUM     ] = 1;
          oiflag[ OCOL_SUM     ] = ciflag[ CCOL_SUM     ] = 1;
                                   ciflag[ CCOL_RIV_NUM ] = 1;
                                   ciflag[ CCOL_RIV_SUM ] = 1;
          break;

        case UI_KEY_BRIGHTNESSERR:
          name           = "BRIGHTNESS_ERROR";
          unit           = MKCATALOG_NO_UNIT;
          ocomment       = "Error (1-sigma) in measuring brightness.";
          ccomment       = ocomment;
          otype          = GAL_TYPE_FLOAT32;
          ctype          = GAL_TYPE_FLOAT32;
          disp_fmt       = GAL_TABLE_DISPLAY_FMT_GENERAL;
          disp_width     = 10;
          disp_precision = 5;
          oiflag[ OCOL_NUM     ] = ciflag[ CCOL_NUM         ] = 1;
          oiflag[ OCOL_SUM_VAR ] = ciflag[ CCOL_SUM_VAR     ] = 1;
                                   ciflag[ CCOL_RIV_NUM     ] = 1;
                                   ciflag[ CCOL_RIV_SUM_VAR ] = 1;
          break;

        case UI_KEY_CLUMPSBRIGHTNESS:
          name           = "CLUMPS_BRIGHTNESS";
          unit           = MKCATALOG_NO_UNIT;
          ocomment       = "Brightness (sum of pixel values) in clumps.";
          ccomment       = NULL;
          otype          = GAL_TYPE_FLOAT32;
          ctype          = GAL_TYPE_INVALID;
          disp_fmt       = GAL_TABLE_DISPLAY_FMT_GENERAL;
          disp_width     = 10;
          disp_precision = 5;
          oiflag[ OCOL_C_NUM ] = 1;
          oiflag[ OCOL_C_SUM ] = 1;
          break;

        case UI_KEY_BRIGHTNESSNORIVER:
          name           = "NO_RIVER_BRIGHTNESS";
          unit           = MKCATALOG_NO_UNIT;
          ocomment       = NULL;
          ccomment       = "Brightness (sum of sky subtracted values).";
          otype          = GAL_TYPE_INVALID;
          ctype          = GAL_TYPE_FLOAT32;
          disp_fmt       = GAL_TABLE_DISPLAY_FMT_GENERAL;
          disp_width     = 10;
          disp_precision = 5;
          ciflag[ CCOL_NUM ] = 1;
          ciflag[ CCOL_SUM ] = 1;
          break;

        case UI_KEY_MEAN:
          name           = "MEAN";
          unit           = MKCATALOG_NO_UNIT;
          ocomment       = "Mean of sky subtracted values.";
          ccomment       = "Mean of pixels subtracted by rivers.";
          otype          = GAL_TYPE_FLOAT32;
          ctype          = GAL_TYPE_FLOAT32;
          disp_fmt       = GAL_TABLE_DISPLAY_FMT_GENERAL;
          disp_width     = 10;
          disp_precision = 5;
          oiflag[ OCOL_NUM     ] = ciflag[ CCOL_NUM     ] = 1;
          oiflag[ OCOL_SUM     ] = ciflag[ CCOL_SUM     ] = 1;
                                   ciflag[ CCOL_RIV_NUM ] = 1;
                                   ciflag[ CCOL_RIV_SUM ] = 1;
          break;

        case UI_KEY_MEDIAN:
          name           = "MEDIAN";
          unit           = MKCATALOG_NO_UNIT;
          ocomment       = "Median of sky subtracted values.";
          ccomment       = "Median of pixels subtracted by rivers.";
          otype          = GAL_TYPE_FLOAT32;
          ctype          = GAL_TYPE_FLOAT32;
          disp_fmt       = GAL_TABLE_DISPLAY_FMT_GENERAL;
          disp_width     = 10;
          disp_precision = 5;
          oiflag[ OCOL_NUM     ] = ciflag[ CCOL_NUM     ] = 1;
          oiflag[ OCOL_MEDIAN  ] = ciflag[ CCOL_MEDIAN  ] = 1;
                                   ciflag[ CCOL_RIV_NUM ] = 1;
                                   ciflag[ CCOL_RIV_SUM ] = 1;
          break;

        case UI_KEY_MAGNITUDE:
          name           = "MAGNITUDE";
          unit           = "log";
          ocomment       = "Magnitude.";
          ccomment       = ocomment;
          otype          = GAL_TYPE_FLOAT32;
          ctype          = GAL_TYPE_FLOAT32;
          disp_fmt       = GAL_TABLE_DISPLAY_FMT_FLOAT;
          disp_width     = 8;
          disp_precision = 3;
          p->hasmag      = 1;
          oiflag[ OCOL_NUM     ] = ciflag[ CCOL_NUM     ] = 1;
          oiflag[ OCOL_SUM     ] = ciflag[ CCOL_SUM     ] = 1;
                                   ciflag[ CCOL_SUM     ] = 1;
                                   ciflag[ CCOL_RIV_NUM ] = 1;
                                   ciflag[ CCOL_RIV_SUM ] = 1;
                                   ciflag[ CCOL_RIV_NUM ] = 1;
          break;

        case UI_KEY_MAGNITUDEERR:
          name           = "MAGNITUDE_ERROR";
          unit           = "log";
          ocomment       = "Error in measuring magnitude.";
          ccomment       = ocomment;
          otype          = GAL_TYPE_FLOAT32;
          ctype          = GAL_TYPE_FLOAT32;
          disp_fmt       = GAL_TABLE_DISPLAY_FMT_FLOAT;
          disp_width     = 8;
          disp_precision = 3;
          oiflag[ OCOL_SUM         ] = ciflag[ CCOL_SUM         ] = 1;
          oiflag[ OCOL_SUM_VAR     ] = ciflag[ CCOL_SUM_VAR     ] = 1;
                                       ciflag[ CCOL_RIV_SUM     ] = 1;
                                       ciflag[ CCOL_RIV_SUM_VAR ] = 1;
          break;

        case UI_KEY_CLUMPSMAGNITUDE:
          name           = "CLUMPS_MAGNITUDE";
          unit           = "log";
          ocomment       = "Magnitude in all clumps.";
          ccomment       = NULL;
          otype          = GAL_TYPE_FLOAT32;
          ctype          = GAL_TYPE_INVALID;
          disp_fmt       = GAL_TABLE_DISPLAY_FMT_FLOAT;
          disp_width     = 8;
          disp_precision = 3;
          p->hasmag      = 1;
          oiflag[ OCOL_SUM         ] = ciflag[ CCOL_SUM         ] = 1;
          oiflag[ OCOL_SUM_VAR     ] = ciflag[ CCOL_SUM_VAR     ] = 1;
                                       ciflag[ CCOL_RIV_NUM     ] = 1;
                                       ciflag[ CCOL_RIV_SUM     ] = 1;
                                       ciflag[ CCOL_RIV_SUM_VAR ] = 1;
          break;

        case UI_KEY_UPPERLIMIT:
          name           = "UPPERLIMIT";
          unit           = MKCATALOG_NO_UNIT;
          ocomment       = "Upper limit value (random positionings).";
          ccomment       = ocomment;
          otype          = GAL_TYPE_FLOAT32;
          ctype          = GAL_TYPE_FLOAT32;
          disp_fmt       = GAL_TABLE_DISPLAY_FMT_GENERAL;
          disp_width     = 10;
          disp_precision = 5;
          p->upperlimit  = 1;
          oiflag[ OCOL_UPPERLIMIT_B ] = ciflag[ CCOL_UPPERLIMIT_B ] = 1;

          break;

        case UI_KEY_UPPERLIMITMAG:
          name           = "UPPERLIMIT_MAG";
          unit           = "log";
          ocomment       = "Upper limit magnitude (random positionings).";
          ccomment       = ocomment;
          otype          = GAL_TYPE_FLOAT32;
          ctype          = GAL_TYPE_FLOAT32;
          disp_fmt       = GAL_TABLE_DISPLAY_FMT_FLOAT;
          disp_width     = 8;
          disp_precision = 3;
          p->hasmag      = 1;
          p->upperlimit  = 1;
          oiflag[ OCOL_UPPERLIMIT_B ] = ciflag[ CCOL_UPPERLIMIT_B ] = 1;
          break;

        case UI_KEY_UPPERLIMITONESIGMA:
          name           = "UPPERLIMIT_ONE_SIGMA";
          unit           = MKCATALOG_NO_UNIT;
          ocomment       = "One sigma value of all random measurements.";
          ccomment       = ocomment;
          otype          = GAL_TYPE_FLOAT32;
          ctype          = GAL_TYPE_FLOAT32;
          disp_fmt       = GAL_TABLE_DISPLAY_FMT_GENERAL;
          disp_width     = 10;
          disp_precision = 5;
          p->upperlimit  = 1;
          oiflag[ OCOL_UPPERLIMIT_S ] = ciflag[ CCOL_UPPERLIMIT_S ] = 1;
          break;

        case UI_KEY_UPPERLIMITSIGMA:
          name           = "UPPERLIMIT_SIGMA";
          unit           = "frac";
          ocomment       = "Place in upperlimit distribution (sigma "
                           "multiple).";
          ccomment       = ocomment;
          otype          = GAL_TYPE_FLOAT32;
          ctype          = GAL_TYPE_FLOAT32;
          disp_fmt       = GAL_TABLE_DISPLAY_FMT_GENERAL;
          disp_width     = 10;
          disp_precision = 5;
          p->upperlimit  = 1;
          oiflag[ OCOL_NUM          ] = ciflag[ CCOL_NUM          ] = 1;
          oiflag[ OCOL_SUM          ] = ciflag[ CCOL_SUM          ] = 1;
          oiflag[ OCOL_UPPERLIMIT_S ] = ciflag[ CCOL_UPPERLIMIT_S ] = 1;
                                        ciflag[ CCOL_RIV_NUM      ] = 1;
                                        ciflag[ CCOL_RIV_SUM      ] = 1;
          break;

        case UI_KEY_UPPERLIMITQUANTILE:
          name           = "UPPERLIMIT_QUANTILE";
          unit           = "quantile";
          ocomment       = "Quantile of brightness in random distribution.";
          ccomment       = ocomment;
          otype          = GAL_TYPE_FLOAT32;
          ctype          = GAL_TYPE_FLOAT32;
          disp_fmt       = GAL_TABLE_DISPLAY_FMT_GENERAL;
          disp_width     = 10;
          disp_precision = 5;
          p->upperlimit  = 1;
          oiflag[ OCOL_UPPERLIMIT_Q ] = ciflag[ CCOL_UPPERLIMIT_Q ] = 1;
          break;

        case UI_KEY_UPPERLIMITSKEW:
          name           = "UPPERLIMIT_SKEW";
          unit           = "frac";
          ocomment       = "(Mean-Median)/STD of random distribution.";
          ccomment       = ocomment;
          otype          = GAL_TYPE_FLOAT32;
          ctype          = GAL_TYPE_FLOAT32;
          disp_fmt       = GAL_TABLE_DISPLAY_FMT_FLOAT;
          disp_width     = 8;
          disp_precision = 3;
          p->upperlimit  = 1;
          oiflag[ OCOL_UPPERLIMIT_SKEW ] = oiflag[ CCOL_UPPERLIMIT_SKEW ] = 1;
          break;

        case UI_KEY_RIVERAVE:
          name           = "RIVER_AVE";
          unit           = MKCATALOG_NO_UNIT;
          ocomment       = NULL;
          ccomment       = "Average river value surrounding this clump.";
          otype          = GAL_TYPE_INVALID;
          ctype          = GAL_TYPE_FLOAT32;
          disp_fmt       = GAL_TABLE_DISPLAY_FMT_GENERAL;
          disp_width     = 10;
          disp_precision = 5;
          ciflag[ CCOL_RIV_NUM ] = ciflag[ CCOL_RIV_SUM ] = 1;
          break;

        case UI_KEY_RIVERNUM:
          name           = "RIVER_NUM";
          unit           = "counter";
          ocomment       = NULL;
          ccomment       = "Number of river pixels around this clump.";
          otype          = GAL_TYPE_INVALID;
          ctype          = GAL_TYPE_INT32;
          disp_fmt       = 0;
          disp_width     = 5;
          disp_precision = 0;
          ciflag[ CCOL_RIV_NUM ] = 1;
          break;

        case UI_KEY_SN:
          name           = "SN";
          unit           = "ratio";
          ocomment       = "Signal to noise ratio.";
          ccomment       = ocomment;
          otype          = GAL_TYPE_FLOAT32;
          ctype          = GAL_TYPE_FLOAT32;
          disp_fmt       = GAL_TABLE_DISPLAY_FMT_FLOAT;
          disp_width     = 10;
          disp_precision = 3;
          oiflag[ OCOL_SUM         ] = ciflag[ CCOL_SUM         ] = 1;
          oiflag[ OCOL_SUM_VAR     ] = ciflag[ CCOL_SUM_VAR     ] = 1;
                                       ciflag[ CCOL_RIV_NUM     ] = 1;
                                       ciflag[ CCOL_RIV_SUM     ] = 1;
                                       ciflag[ CCOL_RIV_SUM_VAR ] = 1;
          break;

        case UI_KEY_SKY:
          name           = "SKY";
          unit           = MKCATALOG_NO_UNIT;
          ocomment       = "Average input sky value.";
          ccomment       = ocomment;
          otype          = GAL_TYPE_FLOAT32;
          ctype          = GAL_TYPE_FLOAT32;
          disp_fmt       = GAL_TABLE_DISPLAY_FMT_GENERAL;
          disp_width     = 10;
          disp_precision = 4;
          oiflag[ OCOL_NUM    ] = ciflag[ CCOL_NUM    ] = 1;
          oiflag[ OCOL_SUMSKY ] = ciflag[ CCOL_SUMSKY ] = 1;
          break;

        case UI_KEY_STD:
          name           = "STD";
          unit           = MKCATALOG_NO_UNIT;
          ocomment       = "Average of input standard deviation.";
          ccomment       = ocomment;
          otype          = GAL_TYPE_FLOAT32;
          ctype          = GAL_TYPE_FLOAT32;
          disp_fmt       = GAL_TABLE_DISPLAY_FMT_GENERAL;
          disp_width     = 10;
          disp_precision = 4;
          oiflag[ OCOL_NUM    ] = ciflag[ CCOL_NUM    ] = 1;
          oiflag[ OCOL_SUMSTD ] = ciflag[ CCOL_SUMSTD ] = 1;
          break;

        case UI_KEY_SEMIMAJOR:
          name           = "SEMI_MAJOR";
          unit           = "pixel";
          ocomment       = "Flux weighted semi-major axis.";
          ccomment       = ocomment;
          otype          = GAL_TYPE_FLOAT32;
          ctype          = GAL_TYPE_FLOAT32;
          disp_fmt       = GAL_TABLE_DISPLAY_FMT_FLOAT;
          disp_width     = 10;
          disp_precision = 3;
          oiflag[ OCOL_SUMWHT ] = ciflag[ CCOL_SUMWHT ] = 1;
          oiflag[ OCOL_VX     ] = ciflag[ CCOL_VX     ] = 1;
          oiflag[ OCOL_VY     ] = ciflag[ CCOL_VY     ] = 1;
          oiflag[ OCOL_VXX    ] = ciflag[ CCOL_VXX    ] = 1;
          oiflag[ OCOL_VYY    ] = ciflag[ CCOL_VYY    ] = 1;
          oiflag[ OCOL_VXY    ] = ciflag[ CCOL_VXY    ] = 1;
          oiflag[ OCOL_NUMALL ] = ciflag[ CCOL_NUMALL ] = 1;
          oiflag[ OCOL_GX     ] = ciflag[ CCOL_GX     ] = 1;
          oiflag[ OCOL_GY     ] = ciflag[ CCOL_GY     ] = 1;
          oiflag[ OCOL_GXX    ] = ciflag[ CCOL_GXX    ] = 1;
          oiflag[ OCOL_GYY    ] = ciflag[ CCOL_GYY    ] = 1;
          oiflag[ OCOL_GXY    ] = ciflag[ CCOL_GXY    ] = 1;
          break;

        case UI_KEY_SEMIMINOR:
          name           = "SEMI_MINOR";
          unit           = "pixel";
          ocomment       = "Flux weighted semi-minor axis.";
          ccomment       = ocomment;
          otype          = GAL_TYPE_FLOAT32;
          ctype          = GAL_TYPE_FLOAT32;
          disp_fmt       = GAL_TABLE_DISPLAY_FMT_FLOAT;
          disp_width     = 10;
          disp_precision = 3;
          oiflag[ OCOL_SUMWHT ] = ciflag[ CCOL_SUMWHT ] = 1;
          oiflag[ OCOL_VX     ] = ciflag[ CCOL_VX     ] = 1;
          oiflag[ OCOL_VY     ] = ciflag[ CCOL_VY     ] = 1;
          oiflag[ OCOL_VXX    ] = ciflag[ CCOL_VXX    ] = 1;
          oiflag[ OCOL_VYY    ] = ciflag[ CCOL_VYY    ] = 1;
          oiflag[ OCOL_VXY    ] = ciflag[ CCOL_VXY    ] = 1;
          oiflag[ OCOL_NUMALL ] = ciflag[ CCOL_NUMALL ] = 1;
          oiflag[ OCOL_GX     ] = ciflag[ CCOL_GX     ] = 1;
          oiflag[ OCOL_GY     ] = ciflag[ CCOL_GY     ] = 1;
          oiflag[ OCOL_GXX    ] = ciflag[ CCOL_GXX    ] = 1;
          oiflag[ OCOL_GYY    ] = ciflag[ CCOL_GYY    ] = 1;
          oiflag[ OCOL_GXY    ] = ciflag[ CCOL_GXY    ] = 1;
          break;

        case UI_KEY_AXISRATIO:
          name           = "AXIS_RATIO";
          unit           = "ratio";
          ocomment       = "Flux weighted axis ratio (minor/major).";
          ccomment       = ocomment;
          otype          = GAL_TYPE_FLOAT32;
          ctype          = GAL_TYPE_FLOAT32;
          disp_fmt       = GAL_TABLE_DISPLAY_FMT_FLOAT;
          disp_width     = 7;
          disp_precision = 3;
          oiflag[ OCOL_SUMWHT ] = ciflag[ CCOL_SUMWHT ] = 1;
          oiflag[ OCOL_VX     ] = ciflag[ CCOL_VX     ] = 1;
          oiflag[ OCOL_VY     ] = ciflag[ CCOL_VY     ] = 1;
          oiflag[ OCOL_VXX    ] = ciflag[ CCOL_VXX    ] = 1;
          oiflag[ OCOL_VYY    ] = ciflag[ CCOL_VYY    ] = 1;
          oiflag[ OCOL_VXY    ] = ciflag[ CCOL_VXY    ] = 1;
          oiflag[ OCOL_NUMALL ] = ciflag[ CCOL_NUMALL ] = 1;
          oiflag[ OCOL_GX     ] = ciflag[ CCOL_GX     ] = 1;
          oiflag[ OCOL_GY     ] = ciflag[ CCOL_GY     ] = 1;
          oiflag[ OCOL_GXX    ] = ciflag[ CCOL_GXX    ] = 1;
          oiflag[ OCOL_GYY    ] = ciflag[ CCOL_GYY    ] = 1;
          oiflag[ OCOL_GXY    ] = ciflag[ CCOL_GXY    ] = 1;
          break;

        case UI_KEY_POSITIONANGLE:
          name           = "POSITION_ANGLE";
          unit           = "degrees";
          ocomment       = "Position angle.";
          ccomment       = ocomment;
          otype          = GAL_TYPE_FLOAT32;
          ctype          = GAL_TYPE_FLOAT32;
          disp_fmt       = GAL_TABLE_DISPLAY_FMT_FLOAT;
          disp_width     = 10;
          disp_precision = 3;
          oiflag[ OCOL_SUMWHT ] = ciflag[ CCOL_SUMWHT ] = 1;
          oiflag[ OCOL_VX     ] = ciflag[ CCOL_VX     ] = 1;
          oiflag[ OCOL_VY     ] = ciflag[ CCOL_VY     ] = 1;
          oiflag[ OCOL_VXX    ] = ciflag[ CCOL_VXX    ] = 1;
          oiflag[ OCOL_VYY    ] = ciflag[ CCOL_VYY    ] = 1;
          oiflag[ OCOL_VXY    ] = ciflag[ CCOL_VXY    ] = 1;
          oiflag[ OCOL_NUMALL ] = ciflag[ CCOL_NUMALL ] = 1;
          oiflag[ OCOL_GX     ] = ciflag[ CCOL_GX     ] = 1;
          oiflag[ OCOL_GY     ] = ciflag[ CCOL_GY     ] = 1;
          oiflag[ OCOL_GXX    ] = ciflag[ CCOL_GXX    ] = 1;
          oiflag[ OCOL_GYY    ] = ciflag[ CCOL_GYY    ] = 1;
          oiflag[ OCOL_GXY    ] = ciflag[ CCOL_GXY    ] = 1;
          break;

        case UI_KEY_GEOSEMIMAJOR:
          name           = "GEO_SEMI_MAJOR";
          unit           = "pixel";
          ocomment       = "Geometric semi-major axis.";
          ccomment       = ocomment;
          otype          = GAL_TYPE_FLOAT32;
          ctype          = GAL_TYPE_FLOAT32;
          disp_fmt       = GAL_TABLE_DISPLAY_FMT_FLOAT;
          disp_width     = 10;
          disp_precision = 3;
          oiflag[ OCOL_NUMALL ] = ciflag[ CCOL_NUMALL ] = 1;
          oiflag[ OCOL_GX     ] = ciflag[ CCOL_GX     ] = 1;
          oiflag[ OCOL_GY     ] = ciflag[ CCOL_GY     ] = 1;
          oiflag[ OCOL_GXX    ] = ciflag[ CCOL_GXX    ] = 1;
          oiflag[ OCOL_GYY    ] = ciflag[ CCOL_GYY    ] = 1;
          oiflag[ OCOL_GXY    ] = ciflag[ CCOL_GXY    ] = 1;
          break;

        case UI_KEY_GEOSEMIMINOR:
          name           = "GEO_SEMI_MINOR";
          unit           = "pixel";
          ocomment       = "Geometric semi-minor axis.";
          ccomment       = ocomment;
          otype          = GAL_TYPE_FLOAT32;
          ctype          = GAL_TYPE_FLOAT32;
          disp_fmt       = GAL_TABLE_DISPLAY_FMT_FLOAT;
          disp_width     = 10;
          disp_precision = 3;
          oiflag[ OCOL_NUMALL ] = ciflag[ CCOL_NUMALL ] = 1;
          oiflag[ OCOL_GX     ] = ciflag[ CCOL_GX     ] = 1;
          oiflag[ OCOL_GY     ] = ciflag[ CCOL_GY     ] = 1;
          oiflag[ OCOL_GXX    ] = ciflag[ CCOL_GXX    ] = 1;
          oiflag[ OCOL_GYY    ] = ciflag[ CCOL_GYY    ] = 1;
          oiflag[ OCOL_GXY    ] = ciflag[ CCOL_GXY    ] = 1;
          break;

        case UI_KEY_GEOAXISRATIO:
          name           = "GEO_AXIS_RATIO";
          unit           = "ratio";
          ocomment       = "Geometric axis ratio (minor/major).";
          ccomment       = ocomment;
          otype          = GAL_TYPE_FLOAT32;
          ctype          = GAL_TYPE_FLOAT32;
          disp_fmt       = GAL_TABLE_DISPLAY_FMT_FLOAT;
          disp_width     = 7;
          disp_precision = 3;
          oiflag[ OCOL_NUMALL ] = ciflag[ CCOL_NUMALL ] = 1;
          oiflag[ OCOL_GX     ] = ciflag[ CCOL_GX     ] = 1;
          oiflag[ OCOL_GY     ] = ciflag[ CCOL_GY     ] = 1;
          oiflag[ OCOL_GXX    ] = ciflag[ CCOL_GXX    ] = 1;
          oiflag[ OCOL_GYY    ] = ciflag[ CCOL_GYY    ] = 1;
          oiflag[ OCOL_GXY    ] = ciflag[ CCOL_GXY    ] = 1;
          break;

        case UI_KEY_GEOPOSITIONANGLE:
          name           = "GEO_POSITION_ANGLE";
          unit           = "degrees";
          ocomment       = "Geometric Position angle.";
          ccomment       = ocomment;
          otype          = GAL_TYPE_FLOAT32;
          ctype          = GAL_TYPE_FLOAT32;
          disp_fmt       = GAL_TABLE_DISPLAY_FMT_FLOAT;
          disp_width     = 10;
          disp_precision = 3;
          oiflag[ OCOL_NUMALL ] = ciflag[ CCOL_NUMALL ] = 1;
          oiflag[ OCOL_GX     ] = ciflag[ CCOL_GX     ] = 1;
          oiflag[ OCOL_GY     ] = ciflag[ CCOL_GY     ] = 1;
          oiflag[ OCOL_GXX    ] = ciflag[ CCOL_GXX    ] = 1;
          oiflag[ OCOL_GYY    ] = ciflag[ CCOL_GYY    ] = 1;
          oiflag[ OCOL_GXY    ] = ciflag[ CCOL_GXY    ] = 1;
          break;

        default:
          error(EXIT_FAILURE, 0, "%s: a bug! please contact us at %s to fix "
                "the problem. The code %d is not an internally recognized "
                "column code", __func__, PACKAGE_BUGREPORT, colcode->v);
        }


      /* If this is an objects column, add it to the list of columns. We
         will be using the `status' element to keep the MakeCatalog code
         for the columns. */
      if(otype!=GAL_TYPE_INVALID)
        {
          gal_list_data_add_alloc(&p->objectcols, NULL, otype, 1,
                                  &p->numobjects, NULL, 0, p->cp.minmapsize,
                                  name, unit, ocomment);
          p->objectcols->status         = colcode->v;
          p->objectcols->disp_fmt       = disp_fmt;
          p->objectcols->disp_width     = disp_width;
          p->objectcols->disp_precision = disp_precision;
        }


      /* Similar to the objects column above but for clumps, but since the
         clumps image is optional, we need a further check before actually
         allocating the column. */
      if(ctype!=GAL_TYPE_INVALID)
        {
          /* If a clumps labeled image, add this column for the output. */
          if(p->clumps)
            {
              gal_list_data_add_alloc(&p->clumpcols, NULL, ctype, 1,
                                      &p->numclumps, NULL, 0,
                                      p->cp.minmapsize, name, unit, ccomment);
              p->clumpcols->status         = colcode->v;
              p->clumpcols->disp_fmt       = disp_fmt;
              p->clumpcols->disp_width     = disp_width;
              p->clumpcols->disp_precision = disp_precision;
            }


          /* If this is a clumps-only column and no clumps image was
             given. Add the column to the list of similar columns to inform
             the user.

             We'll just ignore the clump-specific ID-related columns,
             because the `--ids' (generic for both objects and clumps) is a
             simple generic solution for identifiers. Also, ultimately,
             they aren't measurements. */
          else if( otype==GAL_TYPE_INVALID
                   && colcode->v!=UI_KEY_HOSTOBJID
                   && colcode->v!=UI_KEY_IDINHOSTOBJ )
            gal_list_str_add(&noclumpimg, name, 1);
        }
    }


  /* If the user has asked for clump-only columns, but no clumps catalog is
     to be created (the `--clumpscat' option was not given or there were no
     clumps in the specified image), then print an informative message that
     the columns in question will be ignored. */
  if(noclumpimg)
    {
      gal_list_str_reverse(&noclumpimg);
      fprintf(stderr, "WARNING: the following column(s) are unique to "
              "clumps (not objects), but the `--clumpscat' option has not "
              "been called, or there were no clumps in the clumps labeled "
              "image. Hence, these columns will be ignored in the "
              "output.\n\n");
      for(strtmp=noclumpimg; strtmp!=NULL; strtmp=strtmp->next)
        fprintf(stderr, "\t%s\n", strtmp->v);
      gal_list_str_free(noclumpimg, 1);
      fprintf(stderr, "\n-------\n");
    }


  /* Free the general columns information because it is no longe needed,
     we'll set it back to NULL afterwards so it is not mistakenly used. */
  gal_list_i32_free(p->columnids);
  p->columnids=NULL;
}




















/******************************************************************/
/**********            Column calculation           ***************/
/******************************************************************/
#define MKC_RATIO(TOP,BOT) ( (BOT)!=0.0f ? (TOP)/(BOT) : NAN )
#define MKC_MAG(B)         ( ((B)>0) ? -2.5f * log10(B) + p->zeropoint : NAN )





/* Calculate the error in brightness. */
static double
columns_brightness_error(struct mkcatalogparams *p, double *row, int o0c1)
{
  double V = row[ o0c1 ? CCOL_SUM_VAR : OCOL_SUM_VAR ];
  double OV = (o0c1 && row[ CCOL_RIV_NUM ]) ? row[ CCOL_RIV_SUM_VAR ] : 0.0;
  return sqrt(V+OV);
}





/* Calculate the Signal to noise ratio for the object. */
static double
columns_sn(struct mkcatalogparams *p, double *row, int o0c1)
{
  double I = row[ o0c1 ? CCOL_SUM     : OCOL_SUM     ];

  /* When grown clumps are requested from NoiseChisel, some "clumps" will
     completely cover their objects and there will be no rivers. So if this
     is a clump, and the river area is 0, we should treat the S/N as a an
     object. */
  double O = (o0c1 && row[ CCOL_RIV_NUM ]) ? row[ CCOL_RIV_SUM ] : 0.0 ;

  /* Return the derived value. */
  return sqrt(1/p->cpscorr) * (I-O) / columns_brightness_error(p, row, o0c1);
}





/* Do the second order calculations, see "Measuring elliptical parameters"
   section of the book/manual for a thorough explanation of the
   derivation. */
static double
columns_second_order(struct mkcatalog_passparams *pp, double *row,
                     int key, int o0c1)
{
  double x=NAN, y=NAN, xx=NAN, yy=NAN, xy=NAN;
  double denom, kx=pp->shift[1], ky=pp->shift[0];

  /* Preparations. */
  switch(key)
    {
    /* Brightness weighted. */
    case UI_KEY_SEMIMAJOR:
    case UI_KEY_SEMIMINOR:
    case UI_KEY_POSITIONANGLE:

      /* Denominator (to be divided). */
      denom = row[ o0c1 ? CCOL_SUMWHT : OCOL_SUMWHT ];

      /* First order. */
      x  = MKC_RATIO( row[ o0c1 ? CCOL_VX : OCOL_VX ], denom );
      y  = MKC_RATIO( row[ o0c1 ? CCOL_VY : OCOL_VY ], denom );

      /* Second order. */
      xx = ( MKC_RATIO( row[ o0c1 ? CCOL_VXX : OCOL_VXX ], denom )
             - (x-kx) * (x-kx) );
      yy = ( MKC_RATIO( row[ o0c1 ? CCOL_VYY : OCOL_VYY ], denom )
             - (y-ky) * (y-ky) );
      xy = ( MKC_RATIO( row[ o0c1 ? CCOL_VXY : OCOL_VXY ], denom )
             - (x-kx) * (y-ky) );
      break;

    /* Geometric. */
    case UI_KEY_GEOSEMIMAJOR:
    case UI_KEY_GEOSEMIMINOR:
    case UI_KEY_GEOPOSITIONANGLE:

      /* Denominator (to be divided). */
      denom = row[ o0c1 ? CCOL_NUMALL : OCOL_NUMALL ];

      /* First order. */
      x  = MKC_RATIO( row[ o0c1 ? CCOL_GX : OCOL_GX  ], denom );
      y  = MKC_RATIO( row[ o0c1 ? CCOL_GY : OCOL_GY  ], denom );

      /* Second order. */
      xx = ( MKC_RATIO( row[ o0c1 ? CCOL_GXX : OCOL_GXX ], denom )
             - (x-kx) * (x-kx) );
      yy = ( MKC_RATIO( row[ o0c1 ? CCOL_GYY : OCOL_GYY ], denom )
             - (y-ky) * (y-ky) );
      xy = ( MKC_RATIO( row[ o0c1 ? CCOL_GXY : OCOL_GXY ], denom )
             - (x-kx) * (y-ky) );
      break;

    /* Error. */
    default:
      error(EXIT_FAILURE, 0, "%s: a bug! Please contact us at %s to fix the "
            "problem. %d is not a recognized key", __func__, PACKAGE_BUGREPORT,
            key);
    }

  /* Return the output. */
  switch(key)
    {
    /* Semi-major axis. */
    case UI_KEY_SEMIMAJOR:
    case UI_KEY_GEOSEMIMAJOR:
      return sqrt( ( xx + yy ) / 2
                   + sqrt( (xx - yy)/2 * (xx - yy)/2 + xy * xy ) );

    /* Semi-minor axis. */
    case UI_KEY_SEMIMINOR:
    case UI_KEY_GEOSEMIMINOR:
      return sqrt( ( xx + yy )/2
                   - sqrt( (xx - yy)/2 * (xx - yy)/2 + xy * xy ) );

    /* Position angle. */
    case UI_KEY_POSITIONANGLE:
    case UI_KEY_GEOPOSITIONANGLE:
      return 0.5f * atan2(2 * xy, xx - yy) * 180/M_PI;
    }


  /* Control should not reach here! If it does, its a bug, so abort and let
     the user know. */
  error(EXIT_FAILURE, 0, "%s: a bug! Please contact us at %s, so we can "
        "address the problem. Control should not have reached the end of "
        "this function", __func__, PACKAGE_BUGREPORT);
  return NAN;
}





/* The clump brightness is needed in several places, so we've defined this
   function to have an easier code. */
static double
columns_clump_brightness(double *ci)
{
  double tmp;
  /* Calculate the river flux over the clump area. But only when rivers are
     present. When grown clumps are requested, the clumps can fully cover a
     detection (that has one or no clumps). */
  tmp = ( ci[ CCOL_RIV_NUM ]>0.0f
          ? ci[ CCOL_RIV_SUM ]/ci[ CCOL_RIV_NUM ]*ci[ CCOL_NUM ]
          : 0 );

  /* Subtract it from the clump's brightness. */
  return ci[ CCOL_NUM ]>0.0f ? (ci[ CCOL_SUM ] - tmp) : NAN;
}





/* Measure the minimum and maximum positions. */
static uint32_t
columns_xy_extrema(struct mkcatalog_passparams *pp, size_t *coord, int key)
{
  size_t ndim=pp->tile->ndim;
  gal_data_t *tile=pp->tile, *block=tile->block;

  /* We only want to do the coordinate estimation once: in `columns_fill',
     we initialized the coordinates with `GAL_BLANK_SIZE_T'. When the
     coordinate has already been measured already, it won't have this value
     any more. */
  if(coord[0]==GAL_BLANK_SIZE_T)
    gal_dimension_index_to_coord(gal_pointer_num_between(block->array,
                                                         tile->array,
                                                         block->type),
                                 block->ndim, block->dsize, coord);

  /* Return the proper value: note that `coord' is in C standard: starting
     from the slowest dimension and counting from zero. */
  switch(key)
    {
    case UI_KEY_MINX: return coord[ndim-1] + 1;                   break;
    case UI_KEY_MAXX: return coord[ndim-1] + tile->dsize[ndim-1]; break;
    case UI_KEY_MINY: return coord[ndim-2] + 1;                   break;
    case UI_KEY_MAXY: return coord[ndim-2] + tile->dsize[ndim-2]; break;
    case UI_KEY_MINZ: return coord[ndim-3] + 1;                   break;
    case UI_KEY_MAXZ: return coord[ndim-3] + tile->dsize[ndim-3]; break;
    default:
<<<<<<< HEAD
      error(EXIT_FAILURE, 0, "%s: a bug! Please contact us at %s to fix "
            "the problem. The value %d is not a recognized value",
            __func__, PACKAGE_BUGREPORT, key);
=======
      error(EXIT_FAILURE, 0, "%s: a bug! Please contact us at %s to fix the "
            "problem. The value %d is not a recognized value", __func__,
            PACKAGE_BUGREPORT, key);
>>>>>>> e5cb5a83
    }

  /* Control should not reach here. */
  error(EXIT_FAILURE, 0, "%s: a bug! please contact us at %s to fix the "
        "problem. Control should not reach the end of this function",
        __func__, PACKAGE_BUGREPORT);
  return GAL_BLANK_UINT32;
}





/* The magnitude error is directly derivable from the S/N:

   To derive the error in measuring the magnitude from the S/N, let's take
   `F' as the flux, `Z' is the zeropoint, `M' is the magnitude, `S' is the
   S/N, and `D' to stand for capital delta (or error in a value) then from

      `M = -2.5*log10(F) + Z'

   we get the following equation after calculating the derivative with
   respect to F.

      `dM/df = -2.5 * ( 1 / ( F * ln(10) ) )'

   From the Tailor series, `DM' can be written as:

      `DM = dM/dF * DF'

   So

      `DM = |-2.5/ln(10)| * DF/F'

   But `DF/F' is just the inverse of the Signal to noise ratio, or
  `1/S'. So

      `DM = 2.5 / ( S * ln(10) )'               */
#define MAG_ERROR(P,ROW,O0C1) ( 2.5f                                    \
                                / ( ( columns_sn((P),(ROW),(O0C1)) > 0  \
                                      ? columns_sn((P),(ROW),(O0C1))    \
                                      : NAN )                           \
                                    * log(10) ) )






/* All the raw first and second pass information has been collected, now
   write them into the output columns. The list of columns here is in the
   same order as `columns_alloc_set_out_cols', see there for the type of
   each column. */
#define POS_V_G(ARRAY, SUMWHT_COL, NUMALL_COL, V_COL, G_COL)            \
  ( (ARRAY)[ SUMWHT_COL ]>0                                             \
    ? MKC_RATIO( (ARRAY)[ V_COL ], (ARRAY)[ SUMWHT_COL ] )              \
    : MKC_RATIO( (ARRAY)[ G_COL ], (ARRAY)[ NUMALL_COL ] ) )
void
columns_fill(struct mkcatalog_passparams *pp)
{
  struct mkcatalogparams *p=pp->p;

  int key;
  double tmp;
  void *colarr;
  gal_data_t *column;
  double *ci, *oi=pp->oi;
  size_t coord[3]={GAL_BLANK_SIZE_T, GAL_BLANK_SIZE_T, GAL_BLANK_SIZE_T};

  size_t sr=pp->clumpstartindex, cind, coind;
  size_t oind=pp->object-1; /* IDs start from 1, indexs from 0. */
  double **vo=NULL, **vc=NULL, **go=NULL, **gc=NULL, **vcc=NULL, **gcc=NULL;

  /* If a WCS column is requested (check will be done inside the function),
     then set the pointers. */
  columns_set_wcs_pointers(p, &vo, &vc, &go, &gc, &vcc, &gcc);

  /* Go over all the object columns and fill in the information. */
  for(column=p->objectcols; column!=NULL; column=column->next)
    {
      /* For easy reading. */
      key=column->status;
      colarr=column->array;

      /* Put the number of clumps in the internal array which we will need
         later to order the clump table by object ID. */
      if(p->numclumps_c)
        p->numclumps_c[oind]=pp->clumpsinobj;

      /* Go over all the columns. */
      switch(key)
        {
        case UI_KEY_OBJID:
          ((int32_t *)colarr)[oind] = pp->object;
          break;

        case UI_KEY_NUMCLUMPS:
          ((int32_t *)colarr)[oind] = pp->clumpsinobj;
          break;

        case UI_KEY_AREA:
          ((int32_t *)colarr)[oind] = oi[OCOL_NUM];
          break;

        case UI_KEY_AREAXY:
          ((int32_t *)colarr)[oind] = oi[OCOL_NUMXY];
          break;

        case UI_KEY_CLUMPSAREA:
          ((int32_t *)colarr)[oind] = oi[OCOL_C_NUM];
          break;

        case UI_KEY_WEIGHTAREA:
          ((int32_t *)colarr)[oind] = oi[OCOL_NUMWHT];
          break;

        case UI_KEY_GEOAREA:
          ((int32_t *)colarr)[oind] = oi[OCOL_NUMALL];
          break;

        case UI_KEY_GEOAREAXY:
          ((int32_t *)colarr)[oind] = oi[OCOL_NUMALLXY];
          break;

        case UI_KEY_X:
          ((float *)colarr)[oind] = POS_V_G(oi, OCOL_SUMWHT, OCOL_NUMWHT,
                                            OCOL_VX, OCOL_GX);
          break;

        case UI_KEY_Y:
          ((float *)colarr)[oind] = POS_V_G(oi, OCOL_SUMWHT, OCOL_NUMWHT,
                                            OCOL_VY, OCOL_GY);
          break;

        case UI_KEY_Z:
          ((float *)colarr)[oind] = POS_V_G(oi, OCOL_SUMWHT, OCOL_NUMALL,
                                            OCOL_VZ, OCOL_GZ);
          break;

        case UI_KEY_GEOX:
          ((float *)colarr)[oind] = MKC_RATIO( oi[OCOL_GX], oi[OCOL_NUMALL] );
          break;

        case UI_KEY_GEOY:
          ((float *)colarr)[oind] = MKC_RATIO( oi[OCOL_GY], oi[OCOL_NUMALL] );
          break;

        case UI_KEY_GEOZ:
          ((float *)colarr)[oind] = MKC_RATIO( oi[OCOL_GZ], oi[OCOL_NUMALL] );
          break;

        case UI_KEY_CLUMPSX:
          ((float *)colarr)[oind] = POS_V_G(oi, OCOL_C_SUMWHT, OCOL_C_NUMWHT,
                                            OCOL_C_VX, OCOL_C_GX);
          break;

        case UI_KEY_CLUMPSY:
          ((float *)colarr)[oind] = POS_V_G(oi, OCOL_C_SUMWHT, OCOL_C_NUMWHT,
                                            OCOL_C_VY, OCOL_C_GY);
          break;

        case UI_KEY_CLUMPSZ:
          ((float *)colarr)[oind] = POS_V_G(oi, OCOL_C_SUMWHT, OCOL_C_NUMALL,
                                            OCOL_C_VZ, OCOL_C_GZ);
          break;

        case UI_KEY_CLUMPSGEOX:
          ((float *)colarr)[oind] = MKC_RATIO( oi[OCOL_C_GX],
                                               oi[OCOL_C_NUMALL] );
          break;

        case UI_KEY_CLUMPSGEOY:
          ((float *)colarr)[oind] = MKC_RATIO( oi[OCOL_C_GY],
                                               oi[OCOL_C_NUMALL] );
          break;

        case UI_KEY_CLUMPSGEOZ:
          ((float *)colarr)[oind] = MKC_RATIO( oi[OCOL_C_GZ],
                                               oi[OCOL_C_NUMALL] );

        case UI_KEY_MINX:
        case UI_KEY_MAXX:
        case UI_KEY_MINY:
        case UI_KEY_MAXY:
        case UI_KEY_MINZ:
        case UI_KEY_MAXZ:
          ((uint32_t *)colarr)[oind]=columns_xy_extrema(pp, coord, key);
          break;

        case UI_KEY_W1:
        case UI_KEY_W2:
        case UI_KEY_W3:
          vo[0][oind] = POS_V_G(oi, OCOL_SUMWHT, OCOL_NUMALL, OCOL_VX,
                                OCOL_GX);
          vo[1][oind] = POS_V_G(oi, OCOL_SUMWHT, OCOL_NUMALL, OCOL_VY,
                                OCOL_GY);
          if(p->objects->ndim==3)
            vo[2][oind] = POS_V_G(oi, OCOL_SUMWHT, OCOL_NUMALL, OCOL_VZ,
                                  OCOL_GZ);
          break;

        case UI_KEY_GEOW1:
        case UI_KEY_GEOW2:
        case UI_KEY_GEOW3:
          go[0][oind] = MKC_RATIO( oi[OCOL_GX], oi[OCOL_NUMALL] );
          go[1][oind] = MKC_RATIO( oi[OCOL_GY], oi[OCOL_NUMALL] );
          if(p->objects->ndim==3)
            go[2][oind] = MKC_RATIO( oi[OCOL_GZ], oi[OCOL_NUMALL] );
          break;

        case UI_KEY_CLUMPSW1:
        case UI_KEY_CLUMPSW2:
        case UI_KEY_CLUMPSW3:
          vcc[0][oind] = POS_V_G(oi, OCOL_C_SUMWHT, OCOL_C_NUMALL, OCOL_C_VX,
                                 OCOL_C_GX);
          vcc[1][oind] = POS_V_G(oi, OCOL_C_SUMWHT, OCOL_C_NUMALL, OCOL_C_VY,
                                 OCOL_C_GY);
          if(p->objects->ndim==3)
            vcc[2][oind] = POS_V_G(oi, OCOL_C_SUMWHT, OCOL_C_NUMALL,
                                   OCOL_C_VZ, OCOL_C_GZ);
          break;

        case UI_KEY_CLUMPSGEOW1:
        case UI_KEY_CLUMPSGEOW2:
        case UI_KEY_CLUMPSGEOW3:
          gcc[0][oind] = MKC_RATIO( oi[OCOL_C_GX], oi[OCOL_C_NUMALL] );
          gcc[1][oind] = MKC_RATIO( oi[OCOL_C_GY], oi[OCOL_C_NUMALL] );
          if(p->objects->ndim==3)
            gcc[2][oind] = MKC_RATIO( oi[OCOL_C_GZ], oi[OCOL_C_NUMALL] );
          break;

        case UI_KEY_BRIGHTNESS:
          ((float *)colarr)[oind] = ( oi[ OCOL_NUM ]>0.0f
                                      ? oi[ OCOL_SUM ]
                                      : NAN );
          break;

        case UI_KEY_BRIGHTNESSERR:
          ((float *)colarr)[oind] = ( oi[ OCOL_NUM ]>0.0f
                                      ? columns_brightness_error(p, oi, 0)
                                      : NAN );
          break;

        case UI_KEY_CLUMPSBRIGHTNESS:
          ((float *)colarr)[oind] = ( oi[ OCOL_C_NUM ]>0.0f
                                      ? oi[ OCOL_C_SUM ]
                                      : NAN );
          break;

        case UI_KEY_MEAN:
          ((float *)colarr)[oind] = ( oi[ OCOL_NUM ]>0.0f
                                      ? oi[ OCOL_SUM ] / oi[ OCOL_NUM ]
                                      : NAN );
          break;

        case UI_KEY_MEDIAN:
          ((float *)colarr)[oind] = ( oi[ OCOL_NUM ]>0.0f
                                      ? oi[ OCOL_MEDIAN ]
                                      : NAN );
          break;

        case UI_KEY_MAGNITUDE:
          ((float *)colarr)[oind] = ( oi[ OCOL_NUM ]>0.0f
                                      ? MKC_MAG(oi[ OCOL_SUM ])
                                      : NAN );
          break;

        case UI_KEY_MAGNITUDEERR:
          ((float *)colarr)[oind] = MAG_ERROR(p, oi, 0);
          break;

        case UI_KEY_CLUMPSMAGNITUDE:
          ((float *)colarr)[oind] = MKC_MAG(oi[ OCOL_C_SUM ]);
          break;

        case UI_KEY_UPPERLIMIT:
          ((float *)colarr)[oind] = oi[ OCOL_UPPERLIMIT_B ];
          break;

        case UI_KEY_UPPERLIMITMAG:
          ((float *)colarr)[oind] = MKC_MAG(oi[ OCOL_UPPERLIMIT_B ]);
          break;

        case UI_KEY_UPPERLIMITONESIGMA:
          ((float *)colarr)[oind] = oi[ OCOL_UPPERLIMIT_S ];
          break;

        case UI_KEY_UPPERLIMITSIGMA:
          ((float *)colarr)[oind] = ( ( oi[ OCOL_NUM ]>0.0f
                                        ? oi[ OCOL_SUM ] : NAN )
                                      / oi[ OCOL_UPPERLIMIT_S ] );
          break;

        case UI_KEY_UPPERLIMITQUANTILE:
          ((float *)colarr)[oind] = oi[ OCOL_UPPERLIMIT_Q ];
          break;

        case UI_KEY_UPPERLIMITSKEW:
          ((float *)colarr)[oind] = oi[ OCOL_UPPERLIMIT_SKEW ];
          break;

        case UI_KEY_SN:
          ((float *)colarr)[oind] = columns_sn(p, oi, 0);
          break;

        case UI_KEY_SKY:
          ((float *)colarr)[oind] = MKC_RATIO(oi[OCOL_SUMSKY], oi[OCOL_NUM]);
          break;

        case UI_KEY_STD:
          ((float *)colarr)[oind] = MKC_RATIO(oi[OCOL_SUMSTD], oi[OCOL_NUM]);
          break;

        case UI_KEY_SEMIMAJOR:
          ((float *)colarr)[oind] = columns_second_order(pp, oi, key, 0);
          break;

        case UI_KEY_SEMIMINOR:
          ((float *)colarr)[oind] = columns_second_order(pp, oi, key, 0);
          break;

        case UI_KEY_AXISRATIO:
          ((float *)colarr)[oind]
            = ( columns_second_order(pp, oi, UI_KEY_SEMIMINOR, 0)
                / columns_second_order(pp, oi, UI_KEY_SEMIMAJOR, 0) );
          break;

        case UI_KEY_POSITIONANGLE:
          ((float *)colarr)[oind] = columns_second_order(pp, oi, key, 0);
          break;

        case UI_KEY_GEOSEMIMAJOR:
          ((float *)colarr)[oind] = columns_second_order(pp, oi, key, 0);
          break;

        case UI_KEY_GEOSEMIMINOR:
          ((float *)colarr)[oind] = columns_second_order(pp, oi, key, 0);
          break;

        case UI_KEY_GEOAXISRATIO:
          ((float *)colarr)[oind]
            = ( columns_second_order(pp, oi, UI_KEY_GEOSEMIMINOR, 0)
                / columns_second_order(pp, oi, UI_KEY_GEOSEMIMAJOR, 0) );
          break;

        case UI_KEY_GEOPOSITIONANGLE:
          ((float *)colarr)[oind] = columns_second_order(pp, oi, key, 0);
          break;

        default:
          error(EXIT_FAILURE, 0, "%s: a bug! Please contact us at %s to "
                "solve the problem. the output column code %d not recognized "
                "(for objects). ", __func__, PACKAGE_BUGREPORT, key);
        }
    }

  /* Go over the clump columns and fill the information. */
  for(column=p->clumpcols; column!=NULL; column=column->next)
    for(coind=0;coind<pp->clumpsinobj;++coind)
      {
        /* `coind': clump-in-object-index.
           `cind': clump-index (over all the catalog). */
        cind   = sr + coind;
        colarr = column->array;
        key    = column->status;
        ci     = &pp->ci[ coind * CCOL_NUMCOLS ];

        /* Put the object ID of this clump into the temporary array that we
           will later need to sort the final clumps catalog. */
        if(p->hostobjid_c)
          p->hostobjid_c[cind]=pp->object;

        /* Parse columns */
        switch(key)
          {
          case UI_KEY_HOSTOBJID:
            ((int32_t *)colarr)[cind]=pp->object;
            break;

          case UI_KEY_IDINHOSTOBJ:
            ((int32_t *)colarr)[cind]=coind+1;
            break;

          case UI_KEY_AREA:
            ((int32_t *)colarr)[cind]=ci[CCOL_NUM];
            break;

          case UI_KEY_AREAXY:
            ((int32_t *)colarr)[cind]=ci[CCOL_NUMXY];
            break;

          case UI_KEY_WEIGHTAREA:
            ((int32_t *)colarr)[cind]=ci[CCOL_NUMWHT];
            break;

          case UI_KEY_GEOAREA:
            ((int32_t *)colarr)[cind]=ci[CCOL_NUMALL];
            break;

          case UI_KEY_GEOAREAXY:
            ((int32_t *)colarr)[cind]=ci[CCOL_NUMALLXY];
            break;

          case UI_KEY_X:
            ((float *)colarr)[cind] = POS_V_G(ci, CCOL_SUMWHT, CCOL_NUMALL,
                                              CCOL_VX, CCOL_GX);
            break;

          case UI_KEY_Y:
            ((float *)colarr)[cind] = POS_V_G(ci, CCOL_SUMWHT, CCOL_NUMALL,
                                              CCOL_VY, CCOL_GY);
            break;

          case UI_KEY_Z:
            ((float *)colarr)[cind] = POS_V_G(ci, CCOL_SUMWHT, CCOL_NUMALL,
                                              CCOL_VZ, CCOL_GZ);
            break;

          case UI_KEY_GEOX:
            ((float *)colarr)[cind] = MKC_RATIO( ci[CCOL_GX],
                                                 ci[CCOL_NUMALL] );
            break;

          case UI_KEY_GEOY:
            ((float *)colarr)[cind] = MKC_RATIO( ci[CCOL_GY],
                                                 ci[CCOL_NUMALL] );
            break;

          case UI_KEY_GEOZ:
            ((float *)colarr)[cind] = MKC_RATIO( ci[CCOL_GZ],
                                                 ci[CCOL_NUMALL] );

          case UI_KEY_MINX:
            ((uint32_t *)colarr)[cind] = ci[CCOL_MINX];
            break;

          case UI_KEY_MAXX:
            ((uint32_t *)colarr)[cind] = ci[CCOL_MAXX];
            break;

          case UI_KEY_MINY:
            ((uint32_t *)colarr)[cind] = ci[CCOL_MINY];
            break;

          case UI_KEY_MAXY:
            ((uint32_t *)colarr)[cind] = ci[CCOL_MAXY];
            break;

          case UI_KEY_MINZ:
            ((uint32_t *)colarr)[cind] = ci[CCOL_MINZ];
            break;

          case UI_KEY_MAXZ:
            ((uint32_t *)colarr)[cind] = ci[CCOL_MAXZ];
            break;

          case UI_KEY_W1:
          case UI_KEY_W2:
          case UI_KEY_W3:
            vc[0][cind] = POS_V_G(ci, CCOL_SUMWHT, CCOL_NUMALL, CCOL_VX,
                                  CCOL_GX);
            vc[1][cind] = POS_V_G(ci, CCOL_SUMWHT, CCOL_NUMALL, CCOL_VY,
                                  CCOL_GY);
            if(p->objects->ndim==3)
              vc[2][cind] = POS_V_G(ci, CCOL_SUMWHT, CCOL_NUMALL, CCOL_VZ,
                                    CCOL_GZ);
            break;

          case UI_KEY_GEOW1:
          case UI_KEY_GEOW2:
          case UI_KEY_GEOW3:
            gc[0][cind] = MKC_RATIO( ci[CCOL_GX], ci[CCOL_NUMALL] );
            gc[1][cind] = MKC_RATIO( ci[CCOL_GY], ci[CCOL_NUMALL] );
            if(p->objects->ndim==3)
              gc[2][cind] = MKC_RATIO( ci[CCOL_GZ], ci[CCOL_NUMALL] );
            break;

          case UI_KEY_BRIGHTNESS:
            ((float *)colarr)[cind] = columns_clump_brightness(ci);
            break;

          case UI_KEY_BRIGHTNESSERR:
            ((float *)colarr)[cind] = ( ci[ CCOL_NUM ]>0.0f
                                        ? columns_brightness_error(p, ci, 1)
                                        : NAN );
            break;

          case UI_KEY_BRIGHTNESSNORIVER:
            ((float *)colarr)[cind] = ( ci[ CCOL_NUM ]>0.0f
                                        ? ci[ CCOL_SUM ] : NAN );
            break;

          case UI_KEY_MEAN:
            ((float *)colarr)[cind] = ( columns_clump_brightness(ci)
                                        /ci[CCOL_NUM] );
            break;

          case UI_KEY_MEDIAN:
            ((float *)colarr)[cind] = ( ci[ CCOL_NUM ]>0.0f
                                        ? ci[ CCOL_MEDIAN ] : NAN );
            break;

          case UI_KEY_MAGNITUDE: /* Similar: brightness for clumps */
            tmp = ( ci[ CCOL_RIV_NUM ]
                    ? ci[ CCOL_RIV_SUM ]/ci[ CCOL_RIV_NUM ]*ci[ CCOL_NUM ]
                    : 0 );
            ((float *)colarr)[cind] = MKC_MAG(ci[ CCOL_SUM ]-tmp);
            break;

          case UI_KEY_MAGNITUDEERR:
            ((float *)colarr)[cind] = MAG_ERROR(p, ci, 1);
            break;

          case UI_KEY_UPPERLIMIT:
            ((float *)colarr)[cind] = ci[ CCOL_UPPERLIMIT_B ];
            break;

          case UI_KEY_UPPERLIMITMAG:
            ((float *)colarr)[cind] = MKC_MAG(ci[ CCOL_UPPERLIMIT_B ]);
            break;

          case UI_KEY_UPPERLIMITONESIGMA:
            ((float *)colarr)[cind] = ci[ CCOL_UPPERLIMIT_S ];
            break;

          case UI_KEY_UPPERLIMITSIGMA:
            ((float *)colarr)[cind] = ( columns_clump_brightness(ci)
                                        / ci[ CCOL_UPPERLIMIT_S ] );
            break;

          case UI_KEY_UPPERLIMITQUANTILE:
            ((float *)colarr)[cind] = ci[ CCOL_UPPERLIMIT_Q ];
            break;

          case UI_KEY_UPPERLIMITSKEW:
            ((float *)colarr)[cind] = ci[ CCOL_UPPERLIMIT_SKEW ];
            break;

          case UI_KEY_RIVERAVE:
            ((float *)colarr)[cind] = ( ci[ CCOL_RIV_NUM]
                                        ? ci[ CCOL_RIV_SUM ]/ci[ CCOL_RIV_NUM]
                                        : NAN );
            break;

          case UI_KEY_RIVERNUM:
            ((int32_t *)colarr)[cind] = ci[ CCOL_RIV_NUM ];
            break;

          case UI_KEY_SN:
            ((float *)colarr)[cind] = columns_sn(p, ci, 1);
            break;

          case UI_KEY_SKY:
            ((float *)colarr)[cind] = MKC_RATIO( ci[ CCOL_SUMSKY],
                                                 ci[ CCOL_NUM] );
            break;

          case UI_KEY_STD:
            ((float *)colarr)[cind] = MKC_RATIO( ci[ CCOL_SUMSTD ],
                                                 ci[ CCOL_NUM ] );
            break;

          case UI_KEY_SEMIMAJOR:
            ((float *)colarr)[cind] = columns_second_order(pp, ci, key, 1);
            break;

          case UI_KEY_SEMIMINOR:
            ((float *)colarr)[cind] = columns_second_order(pp, ci, key, 1);
            break;

          case UI_KEY_AXISRATIO:
            ((float *)colarr)[cind]
              = ( columns_second_order(  pp, ci, UI_KEY_SEMIMINOR, 1)
                  / columns_second_order(pp, ci, UI_KEY_SEMIMAJOR, 1) );
            break;

          case UI_KEY_POSITIONANGLE:
            ((float *)colarr)[cind] = columns_second_order(pp, ci, key, 1);
            break;

          case UI_KEY_GEOSEMIMAJOR:
            ((float *)colarr)[cind] = columns_second_order(pp, ci, key, 1);
            break;

          case UI_KEY_GEOSEMIMINOR:
            ((float *)colarr)[cind] = columns_second_order(pp, ci, key, 1);
            break;

          case UI_KEY_GEOAXISRATIO:
            ((float *)colarr)[cind]
              = ( columns_second_order(  pp, ci, UI_KEY_GEOSEMIMINOR, 1)
                  / columns_second_order(pp, ci, UI_KEY_GEOSEMIMAJOR, 1) );
            break;

          case UI_KEY_GEOPOSITIONANGLE:
            ((float *)colarr)[cind] = columns_second_order(pp, ci, key, 1);
            break;

          default:
            error(EXIT_FAILURE, 0, "%s: a bug! Please contact us at %s to "
                  "solve the problem. The output column code %d not "
                  "recognized (for clumps). ", __func__, PACKAGE_BUGREPORT,
                  key);
          }
      }

  /* Clean up. */
  if(vo)  free(vo);
  if(vc)  free(vc);
  if(go)  free(go);
  if(gc)  free(gc);
  if(vcc) free(vcc);
  if(gcc) free(gcc);
}<|MERGE_RESOLUTION|>--- conflicted
+++ resolved
@@ -1746,15 +1746,9 @@
     case UI_KEY_MINZ: return coord[ndim-3] + 1;                   break;
     case UI_KEY_MAXZ: return coord[ndim-3] + tile->dsize[ndim-3]; break;
     default:
-<<<<<<< HEAD
-      error(EXIT_FAILURE, 0, "%s: a bug! Please contact us at %s to fix "
-            "the problem. The value %d is not a recognized value",
-            __func__, PACKAGE_BUGREPORT, key);
-=======
       error(EXIT_FAILURE, 0, "%s: a bug! Please contact us at %s to fix the "
             "problem. The value %d is not a recognized value", __func__,
             PACKAGE_BUGREPORT, key);
->>>>>>> e5cb5a83
     }
 
   /* Control should not reach here. */
