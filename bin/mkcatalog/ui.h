/*********************************************************************
MakeCatalog - Make a catalog from an input and labeled image.
MakeCatalog is part of GNU Astronomy Utilities (Gnuastro) package.

Original author:
     Mohammad Akhlaghi <mohammad@akhlaghi.org>
Contributing author(s):
Copyright (C) 2016-2018, Free Software Foundation, Inc.

Gnuastro is free software: you can redistribute it and/or modify it
under the terms of the GNU General Public License as published by the
Free Software Foundation, either version 3 of the License, or (at your
option) any later version.

Gnuastro is distributed in the hope that it will be useful, but
WITHOUT ANY WARRANTY; without even the implied warranty of
MERCHANTABILITY or FITNESS FOR A PARTICULAR PURPOSE.  See the GNU
General Public License for more details.

You should have received a copy of the GNU General Public License
along with Gnuastro. If not, see <http://www.gnu.org/licenses/>.
**********************************************************************/
#ifndef UI_H
#define UI_H

/* For common options groups. */
#include <gnuastro-internal/options.h>





/* Option groups particular to this program. */
enum program_args_groups
{
  UI_GROUP_UPPERLIMIT = GAL_OPTIONS_GROUP_AFTER_COMMON,
  UI_GROUP_COLUMNS_IDS,
  UI_GROUP_COLUMNS_POSITION_PIXEL,
  UI_GROUP_COLUMNS_POSITION_WCS,
  UI_GROUP_COLUMNS_BRIGHTNESS,
  UI_GROUP_COLUMNS_MORPHOLOGY,
};





/* Available letters for short options:

<<<<<<< HEAD
   f g k l u v w x y
   H J L W X Y
=======
   f g k w x y z
   E H J L O R W X Y
>>>>>>> 1c6b5773
*/
enum option_keys_enum
{
  /* With short-option version. */
  UI_KEY_CLUMPSCAT       = 'C',         /* General settings. */
  UI_KEY_VALUESFILE      = 'v',
  UI_KEY_CLUMPSFILE      = 'l',
  UI_KEY_INSKY           = 's',
  UI_KEY_INSTD           = 't',
  UI_KEY_ENVSEED         = 'e',

  UI_KEY_IDS             = 'i',         /* Catalog columns. */
  UI_KEY_HOSTOBJID       = 'j',
  UI_KEY_NUMCLUMPS       = 'c',
  UI_KEY_AREA            = 'a',
  UI_KEY_X               = 'x',
  UI_KEY_Y               = 'y',
  UI_KEY_Z               = 'z',
  UI_KEY_RA              = 'r',
  UI_KEY_DEC             = 'd',
  UI_KEY_BRIGHTNESS      = 'b',
  UI_KEY_MAGNITUDE       = 'm',
  UI_KEY_MAGNITUDEERR    = 'G',
  UI_KEY_UPPERLIMITMAG   = 'u',
  UI_KEY_SN              = 'n',
  UI_KEY_SEMIMAJOR       = 'A',
  UI_KEY_SEMIMINOR       = 'B',
  UI_KEY_AXISRATIO       = 'Q',
  UI_KEY_POSITIONANGLE   = 'p',

  /* Only with long version (start with a value 1000, the rest will be set
     automatically). */
  UI_KEY_VALUESHDU       = 1000,        /* General settings. */
  UI_KEY_CLUMPSHDU,
  UI_KEY_SKYHDU,
  UI_KEY_STDHDU,
  UI_KEY_WITHCLUMPS,
  UI_KEY_ZEROPOINT,
  UI_KEY_VARIANCE,
  UI_KEY_SUBTRACTSKY,
  UI_KEY_SFMAGNSIGMA,
  UI_KEY_SFMAGAREA,
  UI_KEY_UPMASKFILE,
  UI_KEY_UPMASKHDU,
  UI_KEY_UPNUM,
  UI_KEY_UPRANGE,
  UI_KEY_UPSIGMACLIP,
  UI_KEY_UPNSIGMA,
  UI_KEY_CHECKUPPERLIMIT,
  UI_KEY_NOCLUMPSORT,

  UI_KEY_OBJID,                         /* Catalog columns. */
  UI_KEY_IDINHOSTOBJ,
  UI_KEY_CLUMPSAREA,
  UI_KEY_WEIGHTAREA,
  UI_KEY_GEOAREA,
  UI_KEY_GEOX,
  UI_KEY_GEOY,
  UI_KEY_GEOZ,
  UI_KEY_CLUMPSX,
  UI_KEY_CLUMPSY,
  UI_KEY_CLUMPSZ,
  UI_KEY_CLUMPSGEOX,
  UI_KEY_CLUMPSGEOY,
  UI_KEY_CLUMPSGEOZ,
  UI_KEY_W1,
  UI_KEY_W2,
  UI_KEY_W3,
  UI_KEY_GEOW1,
  UI_KEY_GEOW2,
  UI_KEY_GEOW3,
  UI_KEY_CLUMPSW1,
  UI_KEY_CLUMPSW2,
  UI_KEY_CLUMPSW3,
  UI_KEY_CLUMPSGEOW1,
  UI_KEY_CLUMPSGEOW2,
<<<<<<< HEAD
  UI_KEY_CLUMPSGEOW3,
=======
  UI_KEY_BRIGHTNESSERR,
>>>>>>> 1c6b5773
  UI_KEY_CLUMPSBRIGHTNESS,
  UI_KEY_NORIVERBRIGHTNESS,
  UI_KEY_MEAN,
  UI_KEY_MEDIAN,
  UI_KEY_CLUMPSMAGNITUDE,
  UI_KEY_UPPERLIMIT,
  UI_KEY_UPPERLIMITONESIGMA,
  UI_KEY_UPPERLIMITSIGMA,
  UI_KEY_UPPERLIMITQUANTILE,
  UI_KEY_UPPERLIMITSKEW,
  UI_KEY_RIVERAVE,
  UI_KEY_RIVERNUM,
  UI_KEY_SKY,
  UI_KEY_STD,
  UI_KEY_GEOSEMIMAJOR,
  UI_KEY_GEOSEMIMINOR,
  UI_KEY_GEOAXISRATIO,
  UI_KEY_GEOPOSITIONANGLE,
};





void
ui_read_check_inputs_setup(int argc, char *argv[], struct mkcatalogparams *p);

void
ui_free_report(struct mkcatalogparams *p, struct timeval *t1);

#endif<|MERGE_RESOLUTION|>--- conflicted
+++ resolved
@@ -47,13 +47,8 @@
 
 /* Available letters for short options:
 
-<<<<<<< HEAD
-   f g k l u v w x y
-   H J L W X Y
-=======
    f g k w x y z
    E H J L O R W X Y
->>>>>>> 1c6b5773
 */
 enum option_keys_enum
 {
@@ -130,11 +125,8 @@
   UI_KEY_CLUMPSW3,
   UI_KEY_CLUMPSGEOW1,
   UI_KEY_CLUMPSGEOW2,
-<<<<<<< HEAD
   UI_KEY_CLUMPSGEOW3,
-=======
   UI_KEY_BRIGHTNESSERR,
->>>>>>> 1c6b5773
   UI_KEY_CLUMPSBRIGHTNESS,
   UI_KEY_NORIVERBRIGHTNESS,
   UI_KEY_MEAN,
