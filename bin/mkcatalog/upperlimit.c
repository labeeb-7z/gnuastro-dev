--- conflicted
+++ resolved
@@ -576,14 +576,9 @@
   size_t min[3], max[3], increment, num_increment;
   int32_t *O, *OO, *oO, *st_o, *st_oo, *st_oc, *oC=NULL;
   size_t maxcount = p->upnum * MKCATALOG_UPPERLIMIT_STOP_MULTIP;
-<<<<<<< HEAD
   struct gal_list_sizet_t *check_x=NULL, *check_y=NULL, *check_z=NULL;
-  size_t *rcoord=gal_data_malloc_array(GAL_TYPE_SIZE_T, ndim, __func__,
-                                       "rcoord");
-=======
   size_t *rcoord=gal_pointer_allocate(GAL_TYPE_SIZE_T, ndim, 0, __func__,
                                       "rcoord");
->>>>>>> 8dab7b8a
 
   /* See if a check table must be created for this distribution. */
   if( p->checkupperlimit[0]==pp->object )
