--- conflicted
+++ resolved
@@ -576,13 +576,9 @@
   long naxes[MAXDIM];
   char *outname=crp->name;
   int status=0, type=crp->p->type;
-<<<<<<< HEAD
-  size_t i, ndim=crp->p->imgs->ndim, totsize;
-=======
-  size_t i, ndim=crp->p->imgs->ndim;
   char **strarr, cpname[FLEN_KEYWORD];
   gal_data_t *rkey=gal_data_array_calloc(1);
->>>>>>> eadb72cd
+  size_t i, ndim=crp->p->imgs->ndim, totsize;
   char *cp, *cpf, blankrec[80], titlerec[80];
   struct inputimgs *img=&crp->p->imgs[crp->in_ind];
 
@@ -599,19 +595,11 @@
     for(i=0;i<ndim;++i)
       {
         fpixel_c[i] = 1;
-<<<<<<< HEAD
-        lpixel_c[i]=naxes[i]=lpixel_i[i]-fpixel_i[i]+1;
-      }
-  else
-    for(i=0;i<ndim;++i)
-      naxes[i]=crp->lpixel[i]-crp->fpixel[i]+1;
-=======
         lpixel_c[i] = naxes[i] = lpixel_i[i]-fpixel_i[i]+1;
       }
   else
     for(i=0;i<ndim;++i)
       naxes[i] = crp->lpixel[i]-crp->fpixel[i]+1;
->>>>>>> eadb72cd
 
 
   /* Create the FITS file with a blank first extension, then close it, so
