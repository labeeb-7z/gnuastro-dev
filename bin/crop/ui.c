--- conflicted
+++ resolved
@@ -239,77 +239,7 @@
 
 
 
-<<<<<<< HEAD
-/* Parse the width and center coordinates from the comman-line or
-   configuration files. */
-void *
-ui_parse_width_and_center(struct argp_option *option, char *arg,
-                          char *filename, size_t lineno, void *junk)
-{
-  size_t i, nc;
-  double *darray;
-  gal_data_t *values;
-  char *str, sstr[GAL_OPTIONS_STATIC_MEM_FOR_VALUES];
-
-  /* We want to print the stored values. */
-  if(lineno==-1)
-    {
-      /* Set the value pointer to the correct type. */
-      values = *(gal_data_t **)(option->value);
-      darray = values->array;
-
-      /* Write the values into a string. */
-      nc=0;
-      for(i=0;i<values->size;++i)
-        {
-          if( nc > GAL_OPTIONS_STATIC_MEM_FOR_VALUES-100 )
-            error(EXIT_FAILURE, 0, "%s: a bug! please contact us at %s so we "
-                  "can address the problem. The number of necessary "
-                  "characters in the statically allocated string has become "
-                  "too close to %d", __func__, PACKAGE_BUGREPORT,
-                  GAL_OPTIONS_STATIC_MEM_FOR_VALUES);
-          nc += sprintf(sstr+nc, "%g,", darray[i]);
-        }
-      sstr[nc-1]='\0';
-
-      /* Copy the string into a dynamically allocated space, because it
-         will be freed later.*/
-      gal_checkset_allocate_copy(sstr, &str);
-      return str;
-    }
-  else
-    {
-      /* If the option is already set, then ignore it. */
-      if(option->set) return NULL;
-
-      /* Read the values. */
-      values=gal_options_parse_list_of_numbers(arg, filename, lineno);
-      *(gal_data_t **)(option->value) = values;
-
-      /* If we are on the width option, then make sure none of the values
-         are negative or zero. */
-      if(!strcmp(option->name, "width"))
-        {
-          darray=values->array;
-          for(i=0;i<values->size;++i)
-            if(darray[i]<=0.0f)
-              error_at_line(EXIT_FAILURE, 0, filename, lineno, "%g is <=0. "
-                            "The values to the `--width' option must be "
-                            "larger than zero. The complete input to this "
-                            "option was `%s' (%g is input number %zu)",
-                            darray[i], arg, darray[i], i+1);
-        }
-
-      /* The return value is only for printing mode. */
-      return NULL;
-    }
-}
-
-
-
-
-=======
->>>>>>> e59c4bcb
+
 
 
 
