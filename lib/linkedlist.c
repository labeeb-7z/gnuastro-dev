--- conflicted
+++ resolved
@@ -340,16 +340,15 @@
 
 
 void
-<<<<<<< HEAD
-reverse_stll(struct stll **list)
+gal_linkedlist_reverse_stll(struct gal_linkedlist_stll **list)
 {
   char *thisstring;
-  struct stll *correctorder=NULL;
+  struct gal_linkedlist_stll *correctorder=NULL;
 
   while(*list!=NULL)
     {
-      pop_from_stll(list, &thisstring);
-      add_to_stll(&correctorder, thisstring);
+      gal_linkedlist_pop_from_stll(list, &thisstring);
+      gal_linkedlist_add_to_stll(&correctorder, thisstring);
     }
   *list=correctorder;
 }
@@ -358,10 +357,7 @@
 
 
 void
-print_stll(struct stll *list)
-=======
 gal_linkedlist_print_stll(struct gal_linkedlist_stll *list)
->>>>>>> 4d75edad
 {
   struct gal_linkedlist_stll *tmp;
   for(tmp=list; tmp!=NULL; tmp=tmp->next)
